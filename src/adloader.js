import {includes} from './polyfill.js';
import { logError, logWarn, insertElement, setScriptAttributes } from './utils.js';

const _requestCache = new WeakMap();
// The below list contains modules or vendors whom Prebid allows to load external JS.
const _approvedLoadExternalJSList = [
  'debugging',
  'adloox',
  'criteo',
  'outstream',
  'adagio',
  'spotx',
  'browsi',
  'brandmetrics',
  'justtag',
  'tncId',
  'akamaidap',
  'ftrackId',
  'inskin',
  'hadron',
  'medianet',
  'improvedigital',
  'aaxBlockmeter',
  'confiant',
  'arcspan',
<<<<<<< HEAD
  'airgrid'
=======
  'clean.io'
>>>>>>> 5199712a
]

/**
 * Loads external javascript. Can only be used if external JS is approved by Prebid. See https://github.com/prebid/prebid-js-external-js-template#policy
 * Each unique URL will be loaded at most 1 time.
 * @param {string} url the url to load
 * @param {string} moduleCode bidderCode or module code of the module requesting this resource
 * @param {function} [callback] callback function to be called after the script is loaded
 * @param {Document} [doc] the context document, in which the script will be loaded, defaults to loaded document
 * @param {object} an object of attributes to be added to the script with setAttribute by [key] and [value]; Only the attributes passed in the first request of a url will be added.
 */
export function loadExternalScript(url, moduleCode, callback, doc, attributes) {
  if (!moduleCode || !url) {
    logError('cannot load external script without url and moduleCode');
    return;
  }
  if (!includes(_approvedLoadExternalJSList, moduleCode)) {
    logError(`${moduleCode} not whitelisted for loading external JavaScript`);
    return;
  }
  if (!doc) {
    doc = document; // provide a "valid" key for the WeakMap
  }
  // only load each asset once
  const storedCachedObject = getCacheObject(doc, url);
  if (storedCachedObject) {
    if (callback && typeof callback === 'function') {
      if (storedCachedObject.loaded) {
        // invokeCallbacks immediately
        callback();
      } else {
        // queue the callback
        storedCachedObject.callbacks.push(callback);
      }
    }
    return storedCachedObject.tag;
  }
  const cachedDocObj = _requestCache.get(doc) || {};
  const cacheObject = {
    loaded: false,
    tag: null,
    callbacks: []
  };
  cachedDocObj[url] = cacheObject;
  _requestCache.set(doc, cachedDocObj);

  if (callback && typeof callback === 'function') {
    cacheObject.callbacks.push(callback);
  }

  logWarn(`module ${moduleCode} is loading external JavaScript`);
  return requestResource(url, function () {
    cacheObject.loaded = true;
    try {
      for (let i = 0; i < cacheObject.callbacks.length; i++) {
        cacheObject.callbacks[i]();
      }
    } catch (e) {
      logError('Error executing callback', 'adloader.js:loadExternalScript', e);
    }
  }, doc, attributes);

  function requestResource(tagSrc, callback, doc, attributes) {
    if (!doc) {
      doc = document;
    }
    var jptScript = doc.createElement('script');
    jptScript.type = 'text/javascript';
    jptScript.async = true;

    const cacheObject = getCacheObject(doc, url);
    if (cacheObject) {
      cacheObject.tag = jptScript;
    }

    if (jptScript.readyState) {
      jptScript.onreadystatechange = function () {
        if (jptScript.readyState === 'loaded' || jptScript.readyState === 'complete') {
          jptScript.onreadystatechange = null;
          callback();
        }
      };
    } else {
      jptScript.onload = function () {
        callback();
      };
    }

    jptScript.src = tagSrc;

    if (attributes) {
      setScriptAttributes(jptScript, attributes);
    }

    // add the new script tag to the page
    insertElement(jptScript, doc);

    return jptScript;
  }
  function getCacheObject(doc, url) {
    const cachedDocObj = _requestCache.get(doc);
    if (cachedDocObj && cachedDocObj[url]) {
      return cachedDocObj[url];
    }
    return null; // return new cache object?
  }
};<|MERGE_RESOLUTION|>--- conflicted
+++ resolved
@@ -23,11 +23,8 @@
   'aaxBlockmeter',
   'confiant',
   'arcspan',
-<<<<<<< HEAD
-  'airgrid'
-=======
+  'airgrid',
   'clean.io'
->>>>>>> 5199712a
 ]
 
 /**
