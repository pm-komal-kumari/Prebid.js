/** @module pbjs */
// if pbjs already exists in global dodcument scope, use it, if not, create the object
window.pbjs = (window.pbjs || {});
window.pbjs.que = window.pbjs.que || [];
var pbjs = window.pbjs;
var CONSTANTS = require('./constants.json');
var utils = require('./utils.js');
var bidmanager = require('./bidmanager.js');
var adaptermanager = require('./adaptermanager');
var bidfactory = require('./bidfactory');

/* private variables */

var objectType_function = 'function';
var objectType_undefined = 'undefined';
var objectType_object = 'object';
var objectType_string = 'string';
var objectType_number = 'number';

var pb_preBidders = [],
	pb_placements = [],
	pb_bidderMap = {},
	pb_targetingMap = {};


/* Public vars */
//default timeout for all bids
pbjs.bidderTimeout = pbjs.bidderTimeout || 3000;
pbjs.logging = pbjs.logging || false;

//let the world know we are loaded
pbjs.libLoaded = true;

//create adUnit array
pbjs.adUnits = pbjs.adUnits || [];

/**
 * Command queue that functions will execute once prebid.js is loaded
 * @param  {function} cmd Annoymous function to execute
 * @alias module:pbjs.que.push
 */
pbjs.que.push = function(cmd) {
	if (typeof cmd === objectType_function) {
		try {
			cmd.call();
		} catch (e) {
			utils.logError('Error processing command :' + e.message);
		}
	} else {
		utils.logError('Commands written into pbjs.que.push must wrapped in a function');
	}
};

function processQue() {
	for (var i = 0; i < pbjs.que.length; i++) {
		if (typeof pbjs.que[i].called === objectType_undefined) {
			pbjs.que[i].call();
			pbjs.que[i].called = true;
		}
	}
}

/*
 *   Main method entry point method
 */
function init(timeout, adUnitCodeArr) {
	var cbTimeout = 0;
	if(typeof timeout === objectType_undefined || timeout === null){
		cbTimeout = pbjs.bidderTimeout;
	}
	else{
		cbTimeout = timeout;
	}

	if (!isValidAdUnitSetting()) {
		utils.logMessage('No adUnits configured. No bids requested.');
		return;
	}
	//set timeout for all bids
	setTimeout(bidmanager.executeCallback, cbTimeout);
	//parse settings into internal vars
	if (adUnitCodeArr && utils.isArray(adUnitCodeArr)) {
		for (var k = 0; k < adUnitCodeArr.length; k++) {
			for (var i = 0; i < pbjs.adUnits.length; i++) {
				if (pbjs.adUnits[i].code === adUnitCodeArr[k]) {
					pb_placements = [pbjs.adUnits[i]];
				}
			}
			loadPreBidders();
			sortAndCallBids();
		}
	} else {
		pb_placements = pbjs.adUnits;
		//Aggregrate prebidders by their codes
		loadPreBidders();
		//sort and call // default no sort
		sortAndCallBids();
	}

}

function isValidAdUnitSetting() {
	if (pbjs.adUnits && pbjs.adUnits.length !== 0) {
		return true;
	}
	return false;
}

function sortAndCallBids(sortFunc) {
	//Translate the bidder map into array so we can sort later if wanted
	var pbArr = Object.keys(pb_bidderMap).map(function(key) {
		return pb_bidderMap[key];
	});
	if (typeof sortFunc === objectType_function) {
		pbArr.sort(sortFunc);
	}
	adaptermanager.callBids(pbArr);
}

function loadPreBidders() {

	for (var i = 0; i < pb_placements.length; i++) {
		var bids = pb_placements[i][CONSTANTS.JSON_MAPPING.PL_BIDS];
		var placementCode = pb_placements[i][CONSTANTS.JSON_MAPPING.PL_CODE];
		storeBidRequestByBidder(pb_placements[i][CONSTANTS.JSON_MAPPING.PL_CODE], pb_placements[i][CONSTANTS.JSON_MAPPING.PL_SIZE], bids);
		//store pending response by placement
		bidmanager.addBidResponse(placementCode);
	}

	for (i = 0; i < pb_preBidders.length; i++) {
		pb_preBidders[i].loadPreBid();
	}
	//send a reference to bidmanager
	bidmanager.setBidderMap(pb_bidderMap);
}

function storeBidRequestByBidder(placementCode, sizes, bids) {
	for (var i = 0; i < bids.length; i++) {
		//increment request count
		bidmanager.incrementBidCount();
		var currentBid = bids[i];
		currentBid.placementCode = placementCode;
		currentBid.sizes = sizes;

		//look up bidder on map
		var bidderName = bids[i][CONSTANTS.JSON_MAPPING.BD_BIDDER];
		var bidderObj = pb_bidderMap[bidderName];
		if (typeof bidderObj === objectType_undefined) {
			//bid not found
			var partnerBids = {
				bidderCode: bidderName,
				bids: []
			};
			partnerBids.bids.push(currentBid);
			//put bidder on map with bids
			pb_bidderMap[bidderName] = partnerBids;
		} else {
			bidderObj.bids.push(currentBid);
		}

	}
}

//use in place of hasOwnPropery - as opposed to a polyfill
function hasOwn(o, p) {
	if (o.hasOwnProperty) {
		return o.hasOwnProperty(p);
	} else {
		return (typeof o[p] !== objectType_undefined) && (o.constructor.prototype[p] !== o[p]);
	}
}

function isEmptyObject(obj) {
	var name;
	for (name in obj) {
		return false;
	}
	return true;
}

function getWinningBid(bidArray) {
	var winningBid = {};
	if (bidArray && bidArray.length !== 0) {
		bidArray.sort(function(a, b) {
			//put the highest CPM first
			return b.cpm - a.cpm;
		});
		//the first item has the highest cpm
		winningBid = bidArray[0];
		//TODO : if winning bid CPM === 0 - we need to indicate no targeting should be set
	}
	return winningBid.bid;

}


function setGPTAsyncTargeting(code, slot, adUnitBids) {
	var bidArrayTargeting = [];
	if (adUnitBids.bids.length !== 0) {
		for (var i = 0; i < adUnitBids.bids.length; i++) {
			var bid = adUnitBids.bids[i];
			//if use the generic key push into array with CPM for sorting
			if (!bid.alwaysUseBid) {
				bidArrayTargeting.push({
					cpm: bid.cpm,
					bid: bid
				});
			}
			// alwaysUseBid = true - send the bid anyway
			else {
				var keyStrings = adUnitBids.bids[i].adserverTargeting;
				for (var key in keyStrings) {
					if (keyStrings.hasOwnProperty(key)) {
						try {
							utils.logMessage('Attempting to set key value for placement code: ' + code + ' slot: ' + slot + ' key: ' + key + ' value: ' + encodeURIComponent(keyStrings[key]));
							//clear gpt targeting for slot then set
							googletag.pubads().clearTargeting(code);
							slot.setTargeting(key, encodeURIComponent(keyStrings[key]));

						} catch (e) {
							utils.logMessage('Problem setting key value pairs in slot: ' + e.message);
						}
					}
				}
			}


		}

	} else {
		utils.logMessage('No bids eligble for adUnit code : ' + code);
	}
	//set generic key targeting here
	if (bidArrayTargeting.length !== 0) {

		var winningBid = getWinningBid(bidArrayTargeting);
		var keyValues = winningBid.adserverTargeting;
		for (var key in keyValues) {
			if (keyValues.hasOwnProperty(key)) {
				try {
					utils.logMessage('Attempting to set key value for placement code: ' + code + ' slot: ' + slot + ' key: ' + key + ' value: ' + encodeURIComponent(keyValues[key]));
					slot.setTargeting(key, encodeURIComponent(keyValues[key]));

				} catch (e) {
					utils.logMessage('Problem setting key value pairs in slot: ' + e.message);
				}
			}
		}

	}
}
/*
 *   This function returns the object map of placemnts or
 *   if placement code is specified return just 1 placement bids
 */
function getBidResponsesByAdUnit(adunitCode) {
	var returnObj = {};
	if (adunitCode) {
		returnObj = bidmanager.pbBidResponseByPlacement[adunitCode];
		if (returnObj) {
			return returnObj;
		} else {
			return bidmanager.createEmptyBidResponseObj();
		}
	} else {
		return bidmanager.pbBidResponseByPlacement;
	}
}


/*
 *	Copies bids into a bidArray response
 */
function buildBidResponse(bidArray) {
	var bidResponseArray = [];
	var adUnitCode = '';
	//temp array to hold auction for bids
	var bidArrayTargeting = [];
	var bidClone = {};
	if (bidArray) {
		// init the pb_targetingMap for the adUnitCode
		adUnitCode = bidArray[0] && bidArray[0].adUnitCode;
		pb_targetingMap[adUnitCode] = [];
		for (var i = 0; i < bidArray.length; i++) {
			var bid = bidArray[i];
			//clone by json parse. This also gets rid of unwanted function properties
			bidClone = getCloneBid(bid);

			if (bid.alwaysUseBid && bidClone.adserverTargeting) { // add the bid if alwaysUse and bid has returned
				// push key into targeting
				pb_targetingMap[bidClone.adUnitCode].push(bidClone.adserverTargeting);
			} else if (bid.cpm && bid.cpm > 0){
				//else put into auction array if cpm > 0
				bidArrayTargeting.push({
					cpm: bid.cpm,
					bid: bid
				});
			}
			//put all bids into bidArray by default
			bidResponseArray.push(bidClone);
		}
	}

	// push the winning bid into targeting map
	if (adUnitCode && bidArrayTargeting.length !== 0) {
		var winningBid = getWinningBid(bidArrayTargeting);
		var keyValues = winningBid.adserverTargeting;
		pb_targetingMap[adUnitCode].push(keyValues);
	}

	return bidResponseArray;
}

function getCloneBid(bid) {
	var bidClone = {};
	//clone by json parse. This also gets rid of unwanted function properties
	if (bid) {
		var jsonBid = JSON.stringify(bid);
		bidClone = JSON.parse(jsonBid);

		//clean up bid clone
		delete bidClone.pbLg;
		delete bidClone.pbMg;
		delete bidClone.pbHg;
	}
	return bidClone;
}

function resetBids() {
	bidmanager.clearAllBidResponses();
	pb_bidderMap = {};
}

function requestAllBids(tmout){
	var timeout = tmout;
	resetBids();
	init(timeout);
}


//////////////////////////////////
//								//
//		Start Public APIs		//
// 								//
//////////////////////////////////
/**
 * This function returns the query string targeting parameters available at this moment for a given ad unit. Note that some bidder's response may not have been received if you call this function too quickly after the requests are sent.
 * @param  {string} [adunitCode] adUnitCode to get the bid responses for
 * @alias module:pbjs.getAdserverTargetingForAdUnitCodeStr
 * @return {array}	returnObj return bids array
 */
pbjs.getAdserverTargetingForAdUnitCodeStr = function(adunitCode) {
	// call to retrieve bids array
	var res = pbjs.getAdserverTargetingForAdUnitCode(adunitCode);
	return utils.transformAdServerTargetingObj(res);

};
/**
 * This function returns the query string targeting parameters available at this moment for a given ad unit. Note that some bidder's response may not have been received if you call this function too quickly after the requests are sent.
 * @param  {string} [adunitCode] adUnitCode to get the bid responses for
 * @alias module:pbjs.getAdserverTargetingForAdUnitCode
 * @return {object}	returnObj return bids
 */
pbjs.getAdserverTargetingForAdUnitCode = function(adunitCode) {
	// call to populate pb_targetingMap
	pbjs.getBidResponses(adunitCode);

	if (adunitCode) {
		return pb_targetingMap[adunitCode];
	}
	return pb_targetingMap;


};
/**
 * returns all ad server targeting for all ad units
 * @return {object} Map of adUnitCodes and targeting values []
 * @alias module:pbjs.getAdserverTargeting
 */
pbjs.getAdserverTargeting = function() {
	return pbjs.getAdserverTargetingForAdUnitCode();
};

/**
 * This function returns the bid responses at the given moment.
 * @param  {string} [adunitCode] adunitCode adUnitCode to get the bid responses for
 * @alias module:pbjs.getBidResponses
 * @return {object}            map | object that contains the bidResponses
 */
pbjs.getBidResponses = function(adunitCode) {
	var bidArrayTargeting = [];
	var response = {};
	var bidArray = [];
	var returnObj = {};

	if (adunitCode) {
		response = getBidResponsesByAdUnit(adunitCode);
		bidArray = [];
		if (response && response.bids) {
			bidArray = buildBidResponse(response.bids);
		}

		returnObj = {
			bids: bidArray
		};

	} else {
		response = getBidResponsesByAdUnit();
		for (var adUnit in response) {
			if (response.hasOwnProperty(adUnit)) {
				if (response && response[adUnit] && response[adUnit].bids) {
					bidArray = buildBidResponse(response[adUnit].bids);
				}


				returnObj[adUnit] = {
					bids: bidArray
				};

			}

		}
	}

	return returnObj;

};
/**
 * Returns bidResponses for the specified adUnitCode
 * @param  {String} adUnitCode adUnitCode
 * @alias module:pbjs.getBidResponsesForAdUnitCode
 * @return {Object}            bidResponse object
 */
pbjs.getBidResponsesForAdUnitCode = function(adUnitCode) {
	return pbjs.getBidResponses(adUnitCode);
};
/**
 * Set query string targeting on adUnits specified. The logic for deciding query strings is described in the section Configure AdServer Targeting. Note that this function has to be called after all ad units on page are defined.
 * @param {array} [codeArr] an array of adUnitodes to set targeting for.
 * @alias module:pbjs.setTargetingForAdUnitsGPTAsync
 */
pbjs.setTargetingForAdUnitsGPTAsync = function(codeArr) {
	if (!window.googletag || !utils.isFn(window.googletag.pubads) || !utils.isFn(window.googletag.pubads().getSlots)) {
		utils.logError('window.googletag is not defined on the page');
		return;
	}

	var adUnitCodesArr = codeArr;

	if (typeof codeArr === objectType_string) {
		 adUnitCodesArr = [codeArr];
	} else if (typeof codeArr === objectType_object) {
		adUnitCodesArr = codeArr;
	}

	var placementBids = {},
		i = 0;
	if (adUnitCodesArr) {
		for (i = 0; i < adUnitCodesArr.length; i++) {
			var code = adUnitCodesArr[i];
			//get all the slots from google tag
			var slots = window.googletag.pubads().getSlots();
			for (var k = 0; k < slots.length; k++) {
				if (slots[k].getAdUnitPath() === code) {
					placementBids = getBidResponsesByAdUnit(code);
					setGPTAsyncTargeting(code, slots[k], placementBids);
				}
			}
		}
	} else {
		//get all the slots from google tag
		var slots = window.googletag.pubads().getSlots();
		for (i = 0; i < slots.length; i++) {
			var adUnitCode = slots[i].getAdUnitPath();
			if (adUnitCode) {
				placementBids = getBidResponsesByAdUnit(adUnitCode);
				setGPTAsyncTargeting(adUnitCode, slots[i], placementBids);
			}
		}
	}

};

/**
 * Set query string targeting on all GPT ad units.
 * @alias module:pbjs.setTargetingForGPTAsync
 */
pbjs.setTargetingForGPTAsync = function() {
	pbjs.setTargetingForAdUnitsGPTAsync();
};

/**
 * Returns a bool if all the bids have returned or timed out
 * @alias module:pbjs.allBidsAvailable
 * @return {bool} all bids available
 */
pbjs.allBidsAvailable = function() {
	return bidmanager.allBidsBack();
};

/**
 * This function will render the ad (based on params) in the given iframe document passed through. Note that doc SHOULD NOT be the parent document page as we can't doc.write() asynchrounsly
 * @param  {object} doc document
 * @param  {string} id bid id to locate the ad
 * @alias module:pbjs.renderAd
 */
pbjs.renderAd = function(doc, id) {
	utils.logMessage('Calling renderAd with adId :' + id);
	if (doc && id) {
		try {
			//lookup ad by ad Id
			var adObject = bidmanager._adResponsesByBidderId[id];
			if (adObject) {
				var height = adObject.height;
				var width = adObject.width;
				var url = adObject.adUrl;
				var ad = adObject.ad;

				if (ad) {
					doc.write(ad);
					doc.close();
					if (doc.defaultView && doc.defaultView.frameElement) {
						doc.defaultView.frameElement.width = width;
						doc.defaultView.frameElement.height = height;
					}
				}
				//doc.body.style.width = width;
				//doc.body.style.height = height;
				else if (url) {
					doc.write('<IFRAME SRC="' + url + '" FRAMEBORDER="0" SCROLLING="no" MARGINHEIGHT="0" MARGINWIDTH="0" TOPMARGIN="0" LEFTMARGIN="0" ALLOWTRANSPARENCY="true" WIDTH="' + width + '" HEIGHT="' + height + '"></IFRAME>');
					doc.close();

					if (doc.defaultView && doc.defaultView.frameElement) {
						doc.defaultView.frameElement.width = width;
						doc.defaultView.frameElement.height = height;
					}

				} else {
					utils.logError('Error trying to write ad. No ad for bid response id: ' + id);
				}

			} else {
				utils.logError('Error trying to write ad. Cannot find ad by given id : ' + id);
			}

		} catch (e) {
			utils.logError('Error trying to write ad Id :' + id + ' to the page:' + e.message);
		}
	} else {
		utils.logError('Error trying to write ad Id :' + id + ' to the page. Missing document or adId');
	}

};


/*
 *	This function will refresh the bid requests for all adUnits or for specified adUnitCode
 */
pbjs.requestBidsForAdUnit = function(adUnitCode) {
	resetBids();
	init(adUnitCode);

};

/**
 * Request bids for adUnits passed into function
 */
pbjs.requestBidsForAdUnits = function(adUnitsObj) {
	if (!adUnitsObj || adUnitsObj.constructor !== Array) {
		utils.logError('requestBidsForAdUnits must pass an array of adUnits');
		return;
	}
	resetBids();
	var adUnitBackup = pbjs.adUnits.slice(0);
	pbjs.adUnits = adUnitsObj;
	init();
	pbjs.adUnits = adUnitBackup;

};

/**
 * Remove adUnit from the pbjs configuration
 * @param  {String} adUnitCode the adUnitCode to remove
 * @alias module:pbjs.removeAdUnit
 */
pbjs.removeAdUnit = function(adUnitCode) {
	if (adUnitCode) {
		for (var i = 0; i < pbjs.adUnits.length; i++) {
			if (pbjs.adUnits[i].code === adUnitCode) {
				pbjs.adUnits = pbjs.adUnits.splice(i, 1);
			}
		}
	}
};


/**
 * Request bids ad-hoc. This function does not add or remove adUnits already configured.
 * @param  {Object} requestObj
 * @param {string[]} requestObj.adUnitCodes  adUnit codes to request. Use this or requestObj.adUnits
 * @param {object[]} requestObj.adUnits AdUnitObjects to request. Use this or requestObj.adUnitCodes
 * @param {number} [requestObj.timeout] Timeout for requesting the bids specified in milliseconds
 * @param {function} [requestObj.bidsBackHandler] Callback to execute when all the bid responses are back or the timeout hits.
 * @alias module:pbjs.requestBids
 */
pbjs.requestBids = function(requestObj) {
	if (!requestObj) {
		//utils.logMessage('requesting all bids');

		requestAllBids();

	}
	else{
		var adUnitCodes = requestObj.adUnitCodes;
		var adUnits = requestObj.adUnits;
		var timeout = requestObj.timeout;
		var bidsBackHandler = requestObj.bidsBackHandler;
		var adUnitBackup = pbjs.adUnits.slice(0);

		if (typeof bidsBackHandler === objectType_function) {
			bidmanager.addOneTimeCallback(bidsBackHandler);
		}

		if (adUnitCodes && utils.isArray(adUnitCodes)) {
			resetBids();
			init(timeout, adUnitCodes);

		} else if (adUnits && utils.isArray(adUnits)) {
			resetBids();
			pbjs.adUnits = adUnits;
			init(timeout);
		} else {
			//request all ads
			requestAllBids(timeout);
		}

		pbjs.adUnits = adUnitBackup;
	}

};

/**
 *
 * Add adunit(s)
 * @param {(string|string[])} Array of adUnits or single adUnit Object.
 * @alias module:pbjs.addAdUnits
 */
pbjs.addAdUnits = function(adUnitArr) {
	if (utils.isArray(adUnitArr)) {
		//append array to existing
		pbjs.adUnits.push.apply(pbjs.adUnits, adUnitArr);
	} else if (typeof adUnitArr === objectType_object) {
		pbjs.adUnits.push(adUnitArr);
	}
};


/**
 * Add a callback event
 * @param {String} event event to attach callback to Options: "allRequestedBidsBack" | "adUnitBidsBack"
 * @param {Function} func  function to execute. Paramaters passed into the function: (bidResObj), [adUnitCode]);
 * @alias module:pbjs.addCallback
 * @returns {String} id for callback
 */
pbjs.addCallback = function(eventStr, func) {
	var id = null;
	if (!eventStr || !func || typeof func !== objectType_function) {
		utils.logError('error registering callback. Check method signature');
		return id;
	}

	id = utils.getUniqueIdentifierStr;
	bidmanager.addCallback(id, func, eventStr);
	return id;
};

/**
 * Remove a callback event
 * @param {string} cbId id of the callback to remove
 * @alias module:pbjs.removeCallback
 * @returns {String} id for callback
 */
pbjs.removeCallback = function(cbId) {
	//todo
};

<<<<<<< HEAD
/**
 * Wrapper to register bidderAdapter externally (adaptermanager.registerBidAdapter())
 * @param  {[type]} bidderAdaptor [description]
 * @param  {[type]} bidderCode    [description]
 * @return {[type]}               [description]
 */
pbjs.registerBidAdapter = function(bidderAdaptor, bidderCode){
	try{
		adaptermanager.registerBidAdapter(bidderAdaptor(), bidderCode);
	}
	catch(e){
		utils.logError('Error registering bidder adapter : ' + e.message);
	}	
};

/**
 * Wrapper to bidfactory.createBid()
 * @param  {[type]} statusCode [description]
 * @return {[type]}            [description]
 */
pbjs.createBid = function(statusCode){
	return bidfactory.createBid(statusCode);
};

/**
 * Wrapper to bidmanager.addBidResponse
 * @param {[type]} adUnitCode [description]
 * @param {[type]} bid        [description]
 */
pbjs.addBidResponse = function(adUnitCode, bid){
	bidmanager.addBidResponse(adUnitCode, bid);
};

processQue();
=======
processQue();


//only for test
pbjs_testonly = {};

pbjs_testonly.getAdUnits = function() {
    return pbjs.adUnits;
};
>>>>>>> 1fc8e6ff
<|MERGE_RESOLUTION|>--- conflicted
+++ resolved
@@ -684,7 +684,6 @@
 	//todo
 };
 
-<<<<<<< HEAD
 /**
  * Wrapper to register bidderAdapter externally (adaptermanager.registerBidAdapter())
  * @param  {[type]} bidderAdaptor [description]
@@ -719,8 +718,6 @@
 };
 
 processQue();
-=======
-processQue();
 
 
 //only for test
@@ -728,5 +725,4 @@
 
 pbjs_testonly.getAdUnits = function() {
     return pbjs.adUnits;
-};
->>>>>>> 1fc8e6ff
+};