--- conflicted
+++ resolved
@@ -248,18 +248,15 @@
   if (FEATURES.NATIVE) {
     decorateAdUnitsWithNativeParams(adUnits);
   }
-<<<<<<< HEAD
+
   adUnits.forEach(au => {
     if (!isPlainObject(au.mediaTypes)) {
       au.mediaTypes = {};
     }
-  })
-=======
-
-  // filter out bidders that cannot participate in the auction
-  adUnits.forEach(au => au.bids = au.bids.filter((bid) => !bid.bidder || dep.isAllowed(ACTIVITY_FETCH_BIDS, activityParams(MODULE_TYPE_BIDDER, bid.bidder))))
-
->>>>>>> d5f8189c
+    // filter out bidders that cannot participate in the auction
+    au.bids = au.bids.filter((bid) => !bid.bidder || dep.isAllowed(ACTIVITY_FETCH_BIDS, activityParams(MODULE_TYPE_BIDDER, bid.bidder)))
+  });
+
   adUnits = setupAdUnitMediaTypes(adUnits, labels);
 
   let {[PARTITIONS.CLIENT]: clientBidders, [PARTITIONS.SERVER]: serverBidders} = partitionBidders(adUnits, _s2sConfigs);
@@ -275,12 +272,8 @@
   const bidderOrtb2 = ortb2Fragments.bidder || {};
 
   function addOrtb2(bidderRequest) {
-<<<<<<< HEAD
-    const fpd = Object.freeze(mergeDeep({source: {tid: auctionId}}, ortb2, bidderOrtb2[bidderRequest.bidderCode]));
-=======
     const redact = dep.redact(activityParams(MODULE_TYPE_BIDDER, bidderRequest.bidderCode));
-    const fpd = Object.freeze(redact.ortb2(mergeDeep({}, ortb2, bidderOrtb2[bidderRequest.bidderCode])));
->>>>>>> d5f8189c
+    const fpd = Object.freeze(redact.ortb2(mergeDeep({source: {tid: auctionId}}, ortb2, bidderOrtb2[bidderRequest.bidderCode])));
     bidderRequest.ortb2 = fpd;
     bidderRequest.bids = bidderRequest.bids.map((bid) => {
       bid.ortb2 = fpd;
