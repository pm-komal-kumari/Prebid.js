## Summary

We take PR review seriously. Please read https://medium.com/@mrjoelkemp/giving-better-code-reviews-16109e0fdd36#.xa8lc4i23 to understand how a PR review should be conducted. Be rational and strict in your review, make sure you understand exactly what the submitter's intent is. Anyone in the community can review a PR, but a Prebid Org member is also required. A Prebid Org member should take ownership of a PR and do the initial review.

If the PR is for a standard bid adapter or a standard analytics adapter, just the one review from a core member is sufficient. The reviewer will check against [required conventions](http://prebid.org/dev-docs/bidder-adaptor.html#required-adapter-conventions) and may merge the PR after approving and confirming that the documentation PR against prebid.org is open and linked to the issue.

For modules and core platform updates, the initial reviewer should request an additional team member to review as a sanity check. Merge should only happen when the PR has 2 `LGTM` from the core team and a documentation PR if required.

### Running Tests and Verifying Integrations

General gulp commands include separate commands for serving the codebase on a built in webserver, creating code coverage reports and allowing serving integration examples. The `review-start` gulp command combinese those into one command.

- Run `gulp review-start`, adding the host parameter `gulp review-start --host=0.0.0.0` will bind to all IPs on the machine
    - A page will open which provides a hub for common reviewer tools.
    - If you need to manually access the tools:
        - Navigate to build/coverage/lcov-report/index.html to view coverage
        - Navigate to integrationExamples/gpt/hellow_world.html for basic integration testing
        - The hello_world.html and other examples can be edited and used as needed to verify functionality

### General PR review Process

- All required global and bidder-adapter rules defined in the [Module Rules](https://docs.prebid.org/dev-docs/module-rules.html) must be followed. Please review these rules often - we depend on reviewers to enforce them.
- Checkout the branch (these instructions are available on the GitHub PR page as well).
- Verify PR is a single change type. Example, refactor OR bugfix. If more than 1 type, ask submitter to break out requests.
- Verify code under review has at least 80% unit test coverage. If legacy code doesn't have enough unit test coverage, require that additional unit tests to be included in the PR.
- Verify tests are green in Travis-ci + local build by running `gulp serve` | `gulp test`
- Verify no code quality violations are present from linting (should be reported in terminal)
- Make sure the code is not setting cookies or localstorage directly -- it must use the `StorageManager`.
- Review for obvious errors or bad coding practice / use best judgement here.
- If the change is a new feature / change to core prebid.js - review the change with a Tech Lead on the project and make sure they agree with the nature of change.
- If the change results in needing updates to docs (such as public API change, module interface etc), add a label for "needs docs" and inform the submitter they must submit a docs PR to update the appropriate area of Prebid.org **before the PR can merge**. Help them with finding where the docs are located on prebid.org if needed.
- If all above is good, add a `LGTM` comment and, if the change is in PBS-core or is an important module like the prebidServerBidAdapter, request 1 additional core member to review.
- Once there are 2 `LGTM` on the PR, merge to master
- The [draft release](https://github.com/prebid/Prebid.js/releases) notes are managed by [release drafter](https://github.com/release-drafter/release-drafter). To get the PR added to the release notes do the steps below. A GitHub action will use that information to build the release notes.
    - Adjust the PR Title to be appropriate for release notes
    - Add a label for `feature`, `maintenance`, `fix`, `bugfix` or `bug` to categorize the PR
    - Add a SemVer label of `major`, `minor` or `patch` to indicate the scope of change

### Reviewing a New or Updated Bid Adapter

Documentation: https://docs.prebid.org/dev-docs/bidder-adaptor.html

Follow steps above for general review process. In addition, please verify the following:
- Verify the biddercode and aliases are valid:
    - Lower case alphanumeric with the only special character allowed is underscore.
    - The bidder code should be unique for the first 6 characters
    - Reserved words that cannot be used as bidder names: all, context, data, general, prebid, and skadn
- Verify that bidder has submitted valid bid params and that bids are being received.
- Verify that bidder is not manipulating the prebid.js auction in any way or doing things that go against the principles of the project. If unsure check with the Tech Lead.
- Verify that code re-use is being done properly and that changes introduced by a bidder don't impact other bidders.
- If the adapter being submitted is an alias type, check with the bidder contact that is being aliased to make sure it's allowed.
- All bidder parameter conventions must be followed:
<<<<<<< HEAD
    - Video params must be read from AdUnit.mediaTypes.video when available; however bidder config can override the ad unit.
    - First party data must be read from [`ortb2.site` and `ortb2.user`](https://docs.prebid.org/dev-docs/publisher-api-reference/setConfig.html#setConfig-fpd).
=======
    - Video params must be read from AdUnit.mediaTypes.video when available; however bidder config can override the ad unit. 
    - First party data must be read from [getConfig('ortb2');](https://docs.prebid.org/dev-docs/publisher-api-reference/setConfig.html#setConfig-fpd).
>>>>>>> 930b94d9
    - Adapters that accept a floor parameter must also support the [floors module](https://docs.prebid.org/dev-docs/modules/floors.html) -- look for a call to the `getFloor()` function.
    - Adapters cannot accept an schain parameter. Rather, they must look for the schain parameter at bidRequest.schain.
    - The bidderRequest.refererInfo.referer must be checked in addition to any bidder-specific parameter.
    - If they're getting the COPPA flag, it must come from config.getConfig('coppa');
    - Page position must come from bidrequest.mediaTypes.banner.pos or bidrequest.mediaTypes.video.pos
    - Global OpenRTB fields should come from [getConfig('ortb2');](https://docs.prebid.org/dev-docs/publisher-api-reference/setConfig.html#setConfig-fpd):
        - bcat, battr, badv
    - Impression-specific OpenRTB fields should come from bidrequest.ortb2imp
        - instl
- Below are some examples of bidder specific updates that should require docs update (in their dev-docs/bidders/BIDDER.md file):
    - If they support the GDPR consentManagement module and TCF1, add `gdpr_supported: true`
    - If they support the GDPR consentManagement module and TCF2, add `tcf2_supported: true`
    - If they support the US Privacy consentManagementUsp module, add `usp_supported: true`
    - If they support one or more userId modules, add `userId: (list of supported vendors)`
    - If they support video and/or native mediaTypes add `media_types: video, native`. Note that display is added by default. If you don't support display, add "no-display" as the first entry, e.g. `media_types: no-display, native`
    - If they support COPPA, add `coppa_supported: true`
    - If they support SChain, add `schain_supported: true`
    - If their bidder doesn't work well with safeframed creatives, add `safeframes_ok: false`. This will alert publishers to not use safeframed creatives when creating the ad server entries for their bidder.
    - If they're setting a deal ID in some scenarios, add `bidder_supports_deals: true`
    - If they have an IAB Global Vendor List ID, add `gvl_id: ID`. There's no default.
- After a new adapter is approved, let the submitter know they may open a PR in the [headerbid-expert repository](https://github.com/prebid/headerbid-expert) to have their adapter recognized by the [Headerbid Expert extension](https://chrome.google.com/webstore/detail/headerbid-expert/cgfkddgbnfplidghapbbnngaogeldmop). The PR should be to the [bidder patterns file](https://github.com/prebid/headerbid-expert/blob/master/bidderPatterns.js), adding an entry with their adapter's name and the url the adapter uses to send and receive bid responses.

### Reviewing a New or Updated Analytics Adapter

Documentation: https://docs.prebid.org/dev-docs/integrate-with-the-prebid-analytics-api.html

No additional steps above the general review process and making sure it conforms to the [Module Rules](https://docs.prebid.org/dev-docs/module-rules.html).

Make sure there's a docs pull request

### Reviewing a New or Updated User ID Sub-Module

Documentation: https://docs.prebid.org/dev-docs/modules/userId.html#id-providers

Follow steps above for general review process. In addition:
- Try running the new user ID module with a basic config and confirm it hits the endpoint and stores the results.
- the filename should be camel case ending with `IdSystem` (e.g. `myCompanyIdSystem.js`)
- the `const MODULE_NAME` value should be camel case ending with `Id` (e.g. `myCompanyId` )
- the response of the `decode` method should be an object with the key being ideally camel case similar to the module name and ending in `id` or `Id`, but in some cases this value is a shortened name and sometimes with the `id` part being all lowercase, provided there are no other uppercase letters. if there's no id or it's an invalid object, the response should be `undefined`. example "valid" values (although this is more style than a requirement)
   - `mcid`
   - `mcId`
   - `myCompanyId`
- make sure they've added references of their new module everywhere required:
  - modules/.submodules.json
  - modules/userId/eids.js
  - modules/userId/eids.md
  - modules/userId/userId.md
- tests can go either within the userId_spec.js file or in their own _spec file if they wish
- GVLID is recommended in the *IdSystem file if they operate in EU
- make sure example configurations align to the actual code (some modules use the userId storage settings and allow pub configuration, while others handle reading/writing cookies on their own, so should not include the storage params in examples)
- the 3 available methods (getId, extendId, decode) should be used as they were intended
  - decode (required method) should not be making requests to retrieve a new ID, it should just be decoding a response
  - extendId (optional method) should not be making requests to retrieve a new ID, it should just be adding additional data to the id object
  - getId (required method) should be the only method that gets a new ID (from ajax calls or a cookie/local storage). this ensures that decode and extend do not unnecessarily delay the auction in places where it is not expected.
- in the eids.js file, the source should be the actual domain of the provider, not a made up domain.
- in the eids.js file, the key in the array should be the same value as the key in the decode function
- make sure all supported config params align in the submodule js file and the docs / examples
- make sure there's a docs pull request

### Reviewing a New or Updated Real-Time-Data Sub-Module

Documentation: https://docs.prebid.org/dev-docs/add-rtd-submodule.html

Follow steps above for general review process. In addition:

- The RTD Provider must include a `providerRtdProvider.md` file. This file must have example parameters and document a sense of what to expect: what should change in the bidrequest, or what targeting data should be added?
- Try running the new sub-module and confirm the provided test parameters.
- Confirm that the module
  - is not loading external code. If it is, escalate to the #prebid-js Slack channel.
  - is reading `config` from the function signature rather than calling `getConfig`.
  - is sending data to the bid request only as either First Party Data or in bidRequest.rtd.RTDPROVIDERCODE.
  - is making HTTPS requests as early as possible, but not more often than needed.
  - doesn't force bid adapters to load additional code.
- Consider whether the kind of data the module is obtaining could have privacy implications. If so, make sure they're utilizing the `consent` data passed to them.
- Make sure there's a docs pull request

## Ticket Coordinator

Each week, Prebid Org assigns one person to keep an eye on incoming issues and PRs. Every Monday morning a reminder is sent to the prebid-js slack channel with a link to the spreadsheet. If you're on rotation, please check that list each Monday to see if you're on-duty.

When on-duty:
- Review issues and PRs at least once per weekday for new items. Encourage a 48 "SLA" on PRs/issues assigned. Aim for touchpoint once every 48/hours.
- For PRs: assign PRs to individuals on the **PR review list**. Try to be equitable -- not all PRs are created equally. Use the "Assigned" field and add the "Needs Review" label.
- For Issues: try to address questions and troubleshooting requests on your own, assigning them to others as needed. Please add labels as appropriate (I.E. bug, question, backlog etc).
- Issues that are questions or troubleshooting requests may be closed if the originator doesn't respond within a week to requests for confirmation or details.
- Issues that are bug reports should be left open and assigned to someone in PR rotation to confirm or deny the bug status.
- It's polite to check with others before assigning them extra-large tasks.
- If possible, check in on older PRs and Issues and see if they can be unstuck.
- Perform the weekly Prebid.js release per instructions at https://github.com/prebid/Prebid.js/blob/master/RELEASE_SCHEDULE.md . This generally takes place on Tues or Weds.<|MERGE_RESOLUTION|>--- conflicted
+++ resolved
@@ -50,13 +50,9 @@
 - Verify that code re-use is being done properly and that changes introduced by a bidder don't impact other bidders.
 - If the adapter being submitted is an alias type, check with the bidder contact that is being aliased to make sure it's allowed.
 - All bidder parameter conventions must be followed:
-<<<<<<< HEAD
+
     - Video params must be read from AdUnit.mediaTypes.video when available; however bidder config can override the ad unit.
-    - First party data must be read from [`ortb2.site` and `ortb2.user`](https://docs.prebid.org/dev-docs/publisher-api-reference/setConfig.html#setConfig-fpd).
-=======
-    - Video params must be read from AdUnit.mediaTypes.video when available; however bidder config can override the ad unit. 
     - First party data must be read from [getConfig('ortb2');](https://docs.prebid.org/dev-docs/publisher-api-reference/setConfig.html#setConfig-fpd).
->>>>>>> 930b94d9
     - Adapters that accept a floor parameter must also support the [floors module](https://docs.prebid.org/dev-docs/modules/floors.html) -- look for a call to the `getFloor()` function.
     - Adapters cannot accept an schain parameter. Rather, they must look for the schain parameter at bidRequest.schain.
     - The bidderRequest.refererInfo.referer must be checked in addition to any bidder-specific parameter.
