--- conflicted
+++ resolved
@@ -435,19 +435,11 @@
   let outputObj = { s: [] };
   let pixelURL = END_POINT_BID_LOGGER;
 
-<<<<<<< HEAD
   const user = e.bidderRequests.length > 0
     ? e.bidderRequests.find(bidder => bidder.bidderCode === ADAPTER_CODE)?.ortb2?.user?.ext || {}
     : {};
 
-  if (!auctionCache) {
-    return;
-  }
-
-  if (auctionCache.sent) {
-=======
   if (!auctionCache || auctionCache.sent) {
->>>>>>> 13b18fa8
     return;
   }
 
