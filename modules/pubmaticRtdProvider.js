import { submodule } from '../src/hook.js';
<<<<<<< HEAD
import { logError, logInfo, isStr, isPlainObject, isEmpty, isFn, mergeDeep, logMessage } from '../src/utils.js';
=======
import { logError, logInfo, isPlainObject, isEmpty, isFn, mergeDeep } from '../src/utils.js';
>>>>>>> 04395a6f
import { config as conf } from '../src/config.js';
import { getDeviceType as fetchDeviceType, getOS } from '../libraries/userAgentUtils/index.js';
import { getBrowserType, getCurrentTimeOfDay, getUtmValue } from '../libraries/pubmaticUtils/pubmaticUtils.js';
import { getGlobal } from '../src/prebidGlobal.js';
import { REJECTION_REASON } from '../src/constants.js';
//import { setBidderOptimisationConfig, getBidderDecision } from '../libraries/pubmaticUtils/bidderOptimisation.js';

/**
 * @typedef {import('../modules/rtdModule/index.js').RtdSubmodule} RtdSubmodule
 */

/**
 * This RTD module has a dependency on the priceFloors module.
 * We utilize the continueAuction function from the priceFloors module to incorporate price floors data into the current auction.
 */
import { continueAuction } from './priceFloors.js'; // eslint-disable-line prebid/validate-imports

export const CONSTANTS = Object.freeze({
  SUBMODULE_NAME: 'pubmatic',
  REAL_TIME_MODULE: 'realTimeData',
  LOG_PRE_FIX: 'PubMatic-Rtd-Provider: ',
  ENDPOINTS: {
    BASEURL: 'https://ads.pubmatic.com/AdServer/js/pwt',
    CONFIGS: 'config.json'
  },
  BID_STATUS: {
    NOBID: 0,
    WON: 1,
    FLOORED: 2
  },
  MULTIPLIERS: {
    WIN: 1.0,
    FLOORED: 0.8,
    NOBID: 1.2
  },
  TARGETING_KEYS: {
    PM_YM_FLRS: 'pm_ym_flrs', // Whether RTD floor was applied
    PM_YM_FLRV: 'pm_ym_flrv', // Final floor value (after applying multiplier)
    PM_YM_BID_S: 'pm_ym_bid_s' // Bid status (0: No bid, 1: Won, 2: Floored)
  }
});

export const defaultValueTemplate = {
    currency: 'USD',
    skipRate: 0,
    schema: {
        fields: ['mediaType', 'size']
    }
};

export let _ymConfigPromise = null;
export let _configData = {};
export let _country;
// Store multipliers from floors.json, will use default values from CONSTANTS if not available
export let _multipliers = null;

// Use a private variable for profile configs
let _profileConfigs;
// Export getter and setter functions for _profileConfigs
export const getProfileConfigs = () => _profileConfigs;
export const setProfileConfigs = (configs) => { _profileConfigs = configs; };

// Find all bids for a specific ad unit
function findBidsForAdUnit(auction, code) {
  return auction?.bidsReceived?.filter(bid => bid.adUnitCode === code) || [];
}

// Find rejected bids for a specific ad unit
function findRejectedBidsForAdUnit(auction, code) {
  if (!auction?.bidsRejected) return [];

  // If bidsRejected is an array
  if (Array.isArray(auction.bidsRejected)) {
    return auction.bidsRejected.filter(bid => bid.adUnitCode === code);
  }

  // If bidsRejected is an object mapping bidders to their rejected bids
  if (typeof auction.bidsRejected === 'object') {
    return Object.values(auction.bidsRejected)
      .filter(Array.isArray)
      .flatMap(bidderBids => bidderBids.filter(bid => bid.adUnitCode === code));
  }

  return [];
}

// Find a rejected bid due to price floor
function findRejectedFloorBid(rejectedBids) {
  return rejectedBids.find(bid => {
    return bid.rejectionReason === REJECTION_REASON.FLOOR_NOT_MET &&
           (bid.floorData?.floorValue && bid.cpm < bid.floorData.floorValue);
  });
}

// Find the winning or highest bid for an ad unit
function findWinningBid(adUnitCode) {
  try {
    const pbjs = getGlobal();
    if (!pbjs?.getHighestCpmBids) return null;

    const highestCpmBids = pbjs.getHighestCpmBids(adUnitCode);
    if (!highestCpmBids?.length) {
      logInfo(CONSTANTS.LOG_PRE_FIX, `No highest CPM bids found for ad unit: ${adUnitCode}`);
      return null;
    }

    const highestCpmBid = highestCpmBids[0];
    logInfo(CONSTANTS.LOG_PRE_FIX, `Found highest CPM bid using pbjs.getHighestCpmBids() for ad unit: ${adUnitCode}, CPM: ${highestCpmBid.cpm}`);
    return highestCpmBid;
  } catch (error) {
    logError(CONSTANTS.LOG_PRE_FIX, `Error finding highest CPM bid: ${error}`);
    return null;
  }
}

// Find floor value from bidder requests
function findFloorValueFromBidderRequests(auction, code) {
  if (!auction?.bidderRequests?.length) return 0;

  // Find all bids in bidder requests for this ad unit
  const bidsFromRequests = auction.bidderRequests
    .flatMap(request => request.bids || [])
    .filter(bid => bid.adUnitCode === code);

  if (!bidsFromRequests.length) {
    logInfo(CONSTANTS.LOG_PRE_FIX, `No bids found for ad unit: ${code}`);
    return 0;
  }

  const bidWithGetFloor = bidsFromRequests.find(bid => bid.getFloor);
  if (!bidWithGetFloor) {
    logInfo(CONSTANTS.LOG_PRE_FIX, `No bid with getFloor method found for ad unit: ${code}`);
    return 0;
  }

  // Helper function to extract sizes with their media types from a source object
  const extractSizes = (source) => {
    if (!source) return null;

    const result = [];

    // Extract banner sizes
    if (source.mediaTypes?.banner?.sizes) {
      source.mediaTypes.banner.sizes.forEach(size => {
        result.push({
          size,
          mediaType: 'banner'
        });
      });
    }

    // Extract video sizes
    if (source.mediaTypes?.video?.playerSize) {
      const playerSize = source.mediaTypes.video.playerSize;
      // Handle both formats: [[w, h]] and [w, h]
      const videoSizes = Array.isArray(playerSize[0]) ? playerSize : [playerSize];

      videoSizes.forEach(size => {
        result.push({
          size,
          mediaType: 'video'
        });
      });
    }

    // Use general sizes as fallback if no specific media types found
    if (result.length === 0 && source.sizes) {
      source.sizes.forEach(size => {
        result.push({
          size,
          mediaType: 'banner' // Default to banner for general sizes
        });
      });
    }

    return result.length > 0 ? result : null;
  };

  // Try to get sizes from different sources in order of preference
  const adUnit = auction.adUnits?.find(unit => unit.code === code);
  let sizes = extractSizes(adUnit) || extractSizes(bidWithGetFloor);

  // Handle fallback to wildcard size if no sizes found
  if (!sizes) {
    sizes = [{ size: ['*', '*'], mediaType: 'banner' }];
    logInfo(CONSTANTS.LOG_PRE_FIX, `No sizes found, using wildcard size for ad unit: ${code}`);
  }

  // Try to get floor values for each size
  let minFloor = -1;

  for (const sizeObj of sizes) {
    // Extract size and mediaType from the object
    const { size, mediaType } = sizeObj;

    // Call getFloor with the appropriate media type
    const floorInfo = bidWithGetFloor.getFloor({
      currency: 'USD', // Default currency
      mediaType: mediaType, // Use the media type we extracted
      size: size
    });

    if (floorInfo?.floor && !isNaN(parseFloat(floorInfo.floor))) {
      const floorValue = parseFloat(floorInfo.floor);
      logInfo(CONSTANTS.LOG_PRE_FIX, `Floor value for ${mediaType} size ${size}: ${floorValue}`);

      // Update minimum floor value
      minFloor = minFloor === -1 ? floorValue : Math.min(minFloor, floorValue);
    }
  }

  if (minFloor !== -1) {
    logInfo(CONSTANTS.LOG_PRE_FIX, `Calculated minimum floor value ${minFloor} for ad unit: ${code}`);
    return minFloor;
  }

  logInfo(CONSTANTS.LOG_PRE_FIX, `No floor data found for ad unit: ${code}`);
  return 0;
}

// Select multiplier based on priority order: floors.json → config.json → default
function selectMultiplier(multiplierKey, profileConfigs) {
  // Define sources in priority order
  const multiplierSources = [
    {
      name: 'config.json',
      getValue: () => {
        const configPath = profileConfigs?.plugins?.dynamicFloors?.pmTargetingKeys?.multiplier;
        const lowerKey = multiplierKey.toLowerCase();
        return configPath && lowerKey in configPath ? configPath[lowerKey] : null;
      }
    },
    {
      name: 'floor.json',
      getValue: () => {
        const configPath = profileConfigs?.plugins?.dynamicFloors?.data?.multiplier;
        const lowerKey = multiplierKey.toLowerCase();
        return configPath && lowerKey in configPath ? configPath[lowerKey] : null;
      }
    },
    {
      name: 'default',
      getValue: () => CONSTANTS.MULTIPLIERS[multiplierKey]
    }
  ];

  // Find the first source with a non-null value
  for (const source of multiplierSources) {
    const value = source.getValue();
    if (value != null) {
      return { value, source: source.name };
    }
  }

  // Fallback (shouldn't happen due to default source)
  return { value: CONSTANTS.MULTIPLIERS[multiplierKey], source: 'default' };
}

// Identify winning bid scenario and return scenario data
function handleWinningBidScenario(winningBid, code) {
  return {
    scenario: 'winning',
    bidStatus: CONSTANTS.BID_STATUS.WON,
    baseValue: winningBid.cpm,
    multiplierKey: 'WIN',
    logMessage: `Bid won for ad unit: ${code}, CPM: ${winningBid.cpm}`
  };
}

// Identify rejected floor bid scenario and return scenario data
function handleRejectedFloorBidScenario(rejectedFloorBid, code) {
  const baseValue = rejectedFloorBid.floorData?.floorValue || 0;
  return {
    scenario: 'rejected',
    bidStatus: CONSTANTS.BID_STATUS.FLOORED,
    baseValue,
    multiplierKey: 'FLOORED',
    logMessage: `Bid rejected due to price floor for ad unit: ${code}, Floor value: ${baseValue}, Bid CPM: ${rejectedFloorBid.cpm}`
  };
}

// Identify no bid scenario and return scenario data
function handleNoBidScenario(auction, code) {
  const baseValue = findFloorValueFromBidderRequests(auction, code);
  return {
    scenario: 'nobid',
    bidStatus: CONSTANTS.BID_STATUS.NOBID,
    baseValue,
    multiplierKey: 'NOBID',
    logMessage: `No bids for ad unit: ${code}, Floor value: ${baseValue}`
  };
}

// Determine which scenario applies based on bid conditions
function determineScenario(winningBid, rejectedFloorBid, bidsForAdUnit, auction, code) {
  return winningBid ? handleWinningBidScenario(winningBid, code)
       : rejectedFloorBid ? handleRejectedFloorBidScenario(rejectedFloorBid, code)
       : handleNoBidScenario(auction, code);
}

// Main function that determines bid status and calculates values
function determineBidStatusAndValues(winningBid, rejectedFloorBid, bidsForAdUnit, auction, code) {
  const profileConfigs = getProfileConfigs();

  // Determine the scenario based on bid conditions
  const { bidStatus, baseValue, multiplierKey, logMessage } =
    determineScenario(winningBid, rejectedFloorBid, bidsForAdUnit, auction, code);

  // Select the appropriate multiplier
  const { value: multiplier, source } = selectMultiplier(multiplierKey, profileConfigs);
  logInfo(CONSTANTS.LOG_PRE_FIX, logMessage + ` (Using ${source} multiplier: ${multiplier})`);

  return { bidStatus, baseValue, multiplier };
}

/**
 * Filter out specified bidders from adUnits with matching code
 * @param {Array} bidderList - List of bidder names to be filtered out
 * @param {Object} reqBidsConfigObj - The bid request configuration object
 * @param {string} adUnitCode - The code of the adUnit to filter bidders from
 */
export const filterBidders = (bidderList, reqBidsConfigObj, adUnitCode) => {
  // Validate inputs
  if (!bidderList || !Array.isArray(bidderList) || bidderList.length === 0 ||
      !reqBidsConfigObj || !reqBidsConfigObj.adUnits || !Array.isArray(reqBidsConfigObj.adUnits)) {
    return;
  }
  // Find the adUnit with the matching code
  const adUnit = reqBidsConfigObj.adUnits.find(unit => unit.code === adUnitCode);

  // If adUnit exists and has bids array, filter out the specified bidders
  if (adUnit && adUnit.bids && Array.isArray(adUnit.bids)) {
    adUnit.bids = adUnit.bids.filter(bid => !bidderList.includes(bid.bidder));
  }
};

// Getter Functions
export const getTimeOfDay = () => getCurrentTimeOfDay();
export const getBrowser = () => getBrowserType();
export const getOs = () => getOS().toString();
export const getDeviceType = () => fetchDeviceType().toString();
export const getCountry = () => _country;
export const getBidder = (request) => request?.bidder;
export const getUtm = () => getUtmValue();

export const setFloorsConfig = () => {
    const dynamicFloors = _configData?.plugins?.dynamicFloors;

    // Extract multipliers from floors.json if available
    if (dynamicFloors?.data?.multiplier) {
      // Map of source keys to destination keys
      const multiplierKeys = {
        'win': 'WIN',
        'floored': 'FLOORED',
        'nobid': 'NOBID'
      };

      // Initialize _multipliers and only add keys that exist in data.multiplier
      _multipliers = Object.entries(multiplierKeys)
        .reduce((acc, [srcKey, destKey]) => {
          if (srcKey in dynamicFloors.data.multiplier) {
            acc[destKey] = dynamicFloors.data.multiplier[srcKey];
          }
          return acc;
        }, {});

      logInfo(CONSTANTS.LOG_PRE_FIX, `Using multipliers from floors.json: ${JSON.stringify(_multipliers)}`);
    }

    if (!dynamicFloors?.enabled || !dynamicFloors?.config) {
      return undefined;
    }

    // Floor configs from adunit / setconfig
    const defaultFloorConfig = conf.getConfig('floors') ?? {};
    if (defaultFloorConfig?.endpoint) {
      delete defaultFloorConfig.endpoint;
    }

    let ymUiConfig = { ...dynamicFloors.config };

    // default values provided by publisher on YM UI
    const defaultValues = ymUiConfig.defaultValues ?? {};
    // If floorsData is not present, use default values
    const ymFloorsData = dynamicFloors.data ?? { ...defaultValueTemplate, values: { ...defaultValues } };

    delete ymUiConfig.defaultValues;
    // If skiprate is provided in configs, overwrite the value in ymFloorsData
    (ymUiConfig.skipRate !== undefined) && (ymFloorsData.skipRate = ymUiConfig.skipRate);

    // merge default configs from page, configs
    return {
        floors: {
            ...defaultFloorConfig,
            ...ymUiConfig,
            data: ymFloorsData,
            additionalSchemaFields: {
                deviceType: getDeviceType,
                timeOfDay: getTimeOfDay,
                browser: getBrowser,
                os: getOs,
                utm: getUtm,
                country: getCountry,
                bidder: getBidder,
            },
        },
    };
};

export const getRtdConfig = async (publisherId, profileId) => {
  const apiResponse = await fetchData(publisherId, profileId);

  if (!isPlainObject(apiResponse) || isEmpty(apiResponse)) {
    logError(`${CONSTANTS.LOG_PRE_FIX} profileConfigs is not an object or is empty`);
  } else {
    // Check for each module in config
    if (apiResponse.plugins?.dynamicFloors) {
      try {
        conf.setConfig(setFloorsConfig());
        logMessage(`${CONSTANTS.LOG_PRE_FIX} dynamicFloors config set successfully`);
      } catch (error) {
        logError(`${CONSTANTS.LOG_PRE_FIX} Error setting dynamicFloors config: ${error}`);
      }
    }

    // if (apiResponse.plugins?.dynamicBidderOptimisation) {
    //   try {
    //    setBidderOptimisationConfig(apiResponse.plugins.dynamicBidderOptimisation.data);
    //    logMessage(`${CONSTANTS.LOG_PRE_FIX} dynamicBidderOptimisation config set successfully`);
    //   } catch (error) {
    //     logError(`${CONSTANTS.LOG_PRE_FIX} Error setting dynamicBidderOptimisation config: ${error}`);
    //   }
    // }
  }
};

export const fetchData = async (publisherId, profileId) => {
    try {
      const url = `${CONSTANTS.ENDPOINTS.BASEURL}/${publisherId}/${profileId}/${CONSTANTS.ENDPOINTS.CONFIGS}`;
      const response = await fetch(url);

      if (!response.ok) {
        logError(`${CONSTANTS.LOG_PRE_FIX} Error while fetching config: Not ok`);
        return;
      }

      const cc = response.headers?.get('country_code');
      _country = cc ? cc.split(',')?.map(code => code.trim())[0] : undefined;
      _configData = await response.json();
      setProfileConfigs(_configData);

      return _configData;
    } catch (error) {
      logError(`${CONSTANTS.LOG_PRE_FIX} Error while fetching config: ${error}`);
    }
};

/**
 * Initialize the Pubmatic RTD Module.
 * @param {Object} config
 * @param {Object} _userConsent
 * @returns {boolean}
 */
const init = (config, _userConsent) => {
<<<<<<< HEAD
    const { publisherId, profileId } = config?.params || {};
=======
    initTime = Date.now(); // Capture the initialization time
    let { publisherId, profileId } = config?.params || {};
>>>>>>> 04395a6f

    if (!publisherId || !profileId) {
      logError(
        `${CONSTANTS.LOG_PRE_FIX} ${!publisherId ? 'Missing publisher Id.' : 'Missing profile Id.'}`
      );
      return false;
    }

    publisherId = String(publisherId).trim();
    profileId = String(profileId).trim();

    if (!isFn(continueAuction)) {
      logError(`${CONSTANTS.LOG_PRE_FIX} continueAuction is not a function. Please ensure to add priceFloors module.`);
      return false;
    }

    _ymConfigPromise = getRtdConfig(publisherId, profileId);

    return true;
};

/**
 * @param {Object} reqBidsConfigObj
 * @param {function} callback
 */
const getBidRequestData = (reqBidsConfigObj, callback) => {
  _ymConfigPromise.then(() => {

  //   const decision = getBidderDecision({
  //     auctionId: reqBidsConfigObj?.auctionId,
  //     browser: getBrowserType(),
  //     reqBidsConfigObj
  //   });
  //  if(!decision?.skipped){
  //   for(const [adUnitCode, bidderList] of Object.entries(decision?.excludedBiddersByAdUnit)) {
  //     filterBidders(bidderList, reqBidsConfigObj, adUnitCode);
  //   }
  //  }else {
  //   //BO is skipped, set in ortb2 to use in reporting
  //   const ortb2 = {
  //     ext: {
  //       bo_skipped: true,
  //     }
  //   }
  //   mergeDeep(reqBidsConfigObj.ortb2Fragments.bidder, {
  //     [CONSTANTS.SUBMODULE_NAME]: ortb2
  //   });
  //  }

    const hookConfig = {
      reqBidsConfigObj,
      context: this,
            nextFn: () => true,
            haveExited: false,
            timer: null
        };
        continueAuction(hookConfig);
        if (_country) {
          const ortb2 = {
              user: {
                  ext: {
                      ctr: _country,
                  }
              }
          }

          mergeDeep(reqBidsConfigObj.ortb2Fragments.bidder, {
              [CONSTANTS.SUBMODULE_NAME]: ortb2
          });
        }
        callback();
    }).catch((error) => {
        logError(CONSTANTS.LOG_PRE_FIX, 'Error in updating floors :', error);
        callback();
    });
}

/**
 * Returns targeting data for ad units
 * @param {string[]} adUnitCodes - Ad unit codes
 * @param {Object} config - Module configuration
 * @param {Object} userConsent - User consent data
 * @param {Object} auction - Auction object
 * @return {Object} - Targeting data for ad units
 */
export const getTargetingData = (adUnitCodes, config, userConsent, auction) => {
  // Access the profile configs stored globally
  const profileConfigs = getProfileConfigs();

  // Return empty object if profileConfigs is undefined or pmTargetingKeys.enabled is explicitly set to false
  if (!profileConfigs || profileConfigs?.plugins?.dynamicFloors?.pmTargetingKeys?.enabled === false) {
    logInfo(`${CONSTANTS.LOG_PRE_FIX} pmTargetingKeys is disabled or profileConfigs is undefined`);
    return {};
  }

  // Helper to check if RTD floor is applied to a bid
  const isRtdFloorApplied = bid => bid.floorData?.floorProvider === "PM" && !bid.floorData.skipped;

  // Check if any bid has RTD floor applied
  const hasRtdFloorAppliedBid =
    auction?.adUnits?.some(adUnit => adUnit.bids?.some(isRtdFloorApplied)) ||
    auction?.bidsReceived?.some(isRtdFloorApplied);

  // Only log when RTD floor is applied
  if (hasRtdFloorAppliedBid) {
    logInfo(CONSTANTS.LOG_PRE_FIX, 'Setting targeting via getTargetingData:');
  }

  // Process each ad unit code
  const targeting = {};

  adUnitCodes.forEach(code => {
    targeting[code] = {};

    // For non-RTD floor applied cases, only set pm_ym_flrs to 0
    if (!hasRtdFloorAppliedBid) {
      targeting[code][CONSTANTS.TARGETING_KEYS.PM_YM_FLRS] = 0;
      return;
    }

    // Find bids and determine status for RTD floor applied cases
    const bidsForAdUnit = findBidsForAdUnit(auction, code);
    const rejectedBidsForAdUnit = findRejectedBidsForAdUnit(auction, code);
    const rejectedFloorBid = findRejectedFloorBid(rejectedBidsForAdUnit);
    const winningBid = findWinningBid(code);

    // Determine bid status and values
    const { bidStatus, baseValue, multiplier } = determineBidStatusAndValues(
      winningBid,
      rejectedFloorBid,
      bidsForAdUnit,
      auction,
      code
    );

    // Set all targeting keys
    targeting[code][CONSTANTS.TARGETING_KEYS.PM_YM_FLRS] = 1;
    targeting[code][CONSTANTS.TARGETING_KEYS.PM_YM_FLRV] = (baseValue * multiplier).toFixed(2);
    targeting[code][CONSTANTS.TARGETING_KEYS.PM_YM_BID_S] = bidStatus;
  });

  return targeting;
};

export const pubmaticSubmodule = {
  /**
   * used to link submodule with realTimeData
   * @type {string}
   */
  name: CONSTANTS.SUBMODULE_NAME,
  init,
  getBidRequestData,
  getTargetingData
};

export const registerSubModule = () => {
  submodule(CONSTANTS.REAL_TIME_MODULE, pubmaticSubmodule);
}

registerSubModule();<|MERGE_RESOLUTION|>--- conflicted
+++ resolved
@@ -1,9 +1,5 @@
 import { submodule } from '../src/hook.js';
-<<<<<<< HEAD
-import { logError, logInfo, isStr, isPlainObject, isEmpty, isFn, mergeDeep, logMessage } from '../src/utils.js';
-=======
 import { logError, logInfo, isPlainObject, isEmpty, isFn, mergeDeep } from '../src/utils.js';
->>>>>>> 04395a6f
 import { config as conf } from '../src/config.js';
 import { getDeviceType as fetchDeviceType, getOS } from '../libraries/userAgentUtils/index.js';
 import { getBrowserType, getCurrentTimeOfDay, getUtmValue } from '../libraries/pubmaticUtils/pubmaticUtils.js';
@@ -468,12 +464,7 @@
  * @returns {boolean}
  */
 const init = (config, _userConsent) => {
-<<<<<<< HEAD
     const { publisherId, profileId } = config?.params || {};
-=======
-    initTime = Date.now(); // Capture the initialization time
-    let { publisherId, profileId } = config?.params || {};
->>>>>>> 04395a6f
 
     if (!publisherId || !profileId) {
       logError(
