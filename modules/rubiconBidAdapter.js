--- conflicted
+++ resolved
@@ -5,15 +5,7 @@
 
 const DEFAULT_INTEGRATION = 'pbjs_lite';
 
-<<<<<<< HEAD
-function isSecure() {
-  return location.protocol === 'https:';
-}
-
-// use protocol relative urls for http or https
-=======
 // always use https, regardless of whether or not current page is secure
->>>>>>> 01ac0a1c
 export const FASTLANE_ENDPOINT = 'https://fastlane.rubiconproject.com/a/api/fastlane.json';
 export const VIDEO_ENDPOINT = 'https://prebid-server.rubiconproject.com/openrtb2/auction';
 export const SYNC_ENDPOINT = 'https://eus.rubiconproject.com/usync.html';
