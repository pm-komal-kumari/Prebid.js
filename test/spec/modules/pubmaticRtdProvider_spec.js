--- conflicted
+++ resolved
@@ -10,35 +10,9 @@
     _profileConfigs, _floorsData, defaultValueTemplate, withTimeout, configMerged
 } from '../../../modules/pubmaticRtdProvider.js';
 import sinon from 'sinon';
-<<<<<<< HEAD
 import * as bidderTimeoutUtils from '../../../libraries/bidderTimeoutUtils/bidderTimeoutUtils.js';
 import * as prebidGlobal from 'src/prebidGlobal.js';
-
-let sandbox;
-
-beforeEach(() => {
-    sandbox = sinon.createSandbox();
-    sandbox.stub(conf, 'getConfig').callsFake(() => {
-        return {
-            floors: {
-                'enforcement': {
-                    'floorDeals': true,
-                    'enforceJS': true
-                }
-            },
-            realTimeData: {
-                auctionDelay: 100
-            }
-        };
-    });
-});
-
-afterEach(() => {
-    sandbox.restore();
-});
-
-describe('Pubmatic RTD Provider', () => {
-=======
+import sinon from 'sinon';
 
 describe('Pubmatic RTD Provider', () => {
     let sandbox;
@@ -64,7 +38,6 @@
         sandbox.restore();
     });
 
->>>>>>> 9ffc98a4
     describe('registerSubModule', () => {
         it('should register RTD submodule provider', () => {
             let submoduleStub = sinon.stub(hook, 'submodule');
@@ -593,7 +566,6 @@
     
             expect(callback.called).to.be.true;
         });
-<<<<<<< HEAD
 
         it('should increment the timeout with the calculated timeout modifier when bidderTimeout plugin is enabled', () => {
             const baseTimeout = 2000;
@@ -682,8 +654,6 @@
             
             expect(testReqBidsConfigObj.timeout).to.equal(baseTimeout + addedTimeout);
         });
-=======
->>>>>>> 9ffc98a4
     });        
 
     describe('withTimeout', function () {
