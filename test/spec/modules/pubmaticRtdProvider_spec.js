--- conflicted
+++ resolved
@@ -939,134 +939,6 @@
                 }
             };
 
-<<<<<<< HEAD
-            // Store the original value to restore it later
-            const originalProfileConfigs = getProfileConfigs();
-            // Set profileConfigs to our mock
-            setProfileConfigs(profileConfigsMock);
-
-            // Create ad unit codes to test
-            const adUnitCodes = ['ad-unit-1'];
-            const config = {};
-            const userConsent = {};
-
-            // Create a mock auction with a bid
-            const auction = {
-                adUnits: [{
-                    code: 'ad-unit-1',
-                    bids: [{
-                        bidder: 'bidderA',
-                        floorData: {
-                            floorProvider: 'PM',
-                            skipped: false
-                        }
-                    }]
-                }],
-                bidsReceived: [{
-                    adUnitCode: 'ad-unit-1',
-                    bidder: 'bidderA',
-                    cpm: 5.0,
-                    floorData: {
-                        floorProvider: 'PM',
-                        floorValue: 3.0,
-                        skipped: false
-                    }
-                }]
-            };
-
-            const result = getTargetingData(adUnitCodes, config, userConsent, auction);
-
-            // Restore the original value
-            setProfileConfigs(originalProfileConfigs);
-
-            // Verify that targeting keys are set when RTD floor is applied
-            expect(result['ad-unit-1']['pm_ym_flrs']).to.equal(1);  // RTD floor was applied
-
-            // The function identifies bid status based on its internal logic
-            // We know it sets a bid status (either WON, FLOORED, or NOBID)
-            expect(result['ad-unit-1']['pm_ym_bid_s']).to.be.a('number');
-
-            // It also sets a floor value based on the bid status
-            expect(result['ad-unit-1']['pm_ym_flrv']).to.be.a('string');
-
-            // We can also verify that when a bid exists, the exact bid status is FLOORED (2)
-            // This matches the actual behavior of the function
-            expect(result['ad-unit-1']['pm_ym_bid_s']).to.equal(2);
-        });
-
-        // Test for multiplier extraction logic in fetchData
-        // it('should correctly extract only existing multiplier keys from floors.json', function () {
-        //     // Reset sandbox for a clean test
-        //     sandbox.restore();
-        //     sandbox = sinon.createSandbox();
-
-        //     // Stub logInfo instead of console.info
-        //     sandbox.stub(utils, 'logInfo');
-
-        //     // Mock fetch with specific multiplier data where 'nobid' is intentionally missing
-        //     global.fetch = sandbox.stub().returns(Promise.resolve({
-        //         ok: true,
-        //         status: 200,
-        //         json: function() {
-        //             return Promise.resolve({
-        //                 multiplier: {
-        //                     win: 1.5,      // present key
-        //                     floored: 1.8   // present key
-        //                     // nobid is deliberately missing to test selective extraction
-        //                 }
-        //             });
-        //         },
-        //         headers: {
-        //             get: function() { return null; }
-        //         }
-        //     }));
-
-        //     // Call fetchData with FLOORS type
-        //     return fetchData('test-publisher', 'test-profile', 'FLOORS').then(() => {
-        //         // Verify the log message was generated
-        //         sinon.assert.called(utils.logInfo);
-
-        //         // Find the call with multiplier information
-        //         const logCalls = utils.logInfo.getCalls();
-        //         const multiplierLogCall = logCalls.find(call =>
-        //             call.args.some(arg =>
-        //                 typeof arg === 'string' && arg.includes('multiplier')
-        //             )
-        //         );
-
-        //         // Verify we found the log message
-        //         expect(multiplierLogCall).to.exist;
-
-        //         if (multiplierLogCall) {
-        //             // For debugging: log the actual arguments
-
-        //             // Find the argument that contains our multiplier info
-        //             const logArg = multiplierLogCall.args.find(arg =>
-        //                 typeof arg === 'string' && (arg.includes('WIN') || arg.includes('multiplier'))
-        //             );
-
-        //             // Verify the message contains the expected multiplier values
-        //             expect(logArg).to.include('WIN');
-        //             expect(logArg).to.include('1.5');
-        //             expect(logArg).to.include('FLOORED');
-        //             expect(logArg).to.include('1.8');
-
-        //             // Verify the log doesn't include NOBID (since it wasn't in the source)
-        //             expect(logArg).to.not.include('NOBID');
-        //         }
-        //     });
-        // });
-
-        describe('should handle the floor rejected bid scenario correctly', function () {
-            // Create profileConfigs with pmTargetingKeys enabled
-            const profileConfigsMock = {
-                plugins: {
-                    dynamicFloors: {
-                        pmTargetingKeys: {
-                            enabled: true,
-                            multiplier: {
-                                floored: 0.8 // Explicit floored multiplier
-=======
             const mockPbjs = {
                 getHighestCpmBids: (adUnitCode) => {
                     // For div2, return a winning bid
@@ -1077,7 +949,6 @@
                             floorData: {
                                 floorValue: 5.0,
                                 floorProvider: 'PM'
->>>>>>> 0131456e
                             }
                         }];
                     }
