--- conflicted
+++ resolved
@@ -4,20 +4,13 @@
 import * as suaModule from '../../../src/fpd/sua.js';
 import { config as conf } from '../../../src/config';
 import * as hook from '../../../src/hook.js';
-<<<<<<< HEAD
+import * as prebidGlobal from '../../../src/prebidGlobal.js';
 import * as pubmaticRtdProviderModule from '../../../modules/pubmaticRtdProvider.js';
 import {
     registerSubModule, pubmaticSubmodule, setFloorsConfig, fetchData, getRtdConfig,
-    getTimeOfDay, getBrowser, getOs, getDeviceType, getCountry, getBidder, getUtm, _country,
-    _profileConfigs, defaultValueTemplate, _configData
-=======
-import * as prebidGlobal from '../../../src/prebidGlobal.js';
-import {
-    registerSubModule, pubmaticSubmodule, getFloorsConfig, fetchData,
-    getCurrentTimeOfDay, getBrowserType, getOs, getDeviceType, getCountry, getUtm, getBidder, _country,
-    _profileConfigs, _floorsData, defaultValueTemplate, withTimeout, configMerged,
+    getTimeOfDay, getBrowser, getOs, getDeviceType, getCountry, getUtm, getBidder, _country,
+    _profileConfigs, defaultValueTemplate, _configData,
     getProfileConfigs, setProfileConfigs, getTargetingData
->>>>>>> 8f049773
 } from '../../../modules/pubmaticRtdProvider.js';
 import sinon from 'sinon';
 
@@ -751,8 +744,6 @@
             expect(callback.called).to.be.true;
         });
     });
-<<<<<<< HEAD
-=======
 
     describe('withTimeout', function () {
         it('should resolve with the original promise value if it resolves before the timeout', async function () {
@@ -1740,5 +1731,4 @@
             });
         });
     });
->>>>>>> 8f049773
 });