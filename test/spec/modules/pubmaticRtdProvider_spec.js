import { expect } from 'chai';
import * as priceFloors from '../../../modules/priceFloors';
import * as utils from '../../../src/utils.js';
import * as suaModule from '../../../src/fpd/sua.js';
import { config as conf } from '../../../src/config';
import * as hook from '../../../src/hook.js';
import {
    registerSubModule, pubmaticSubmodule, getFloorsConfig, fetchData,
    getCurrentTimeOfDay, getBrowserType, getOs, getDeviceType, getCountry, getUtm, _country,
    _profileConfigs, _floorsData, defaultValueTemplate, withTimeout, configMerged
} from '../../../modules/pubmaticRtdProvider.js';
import sinon from 'sinon';

let sandbox;

beforeEach(() => {
    sandbox = sinon.createSandbox();
    sandbox.stub(conf, 'getConfig').callsFake(() => {
        return {
            floors: {
                'enforcement': {
                    'floorDeals': true,
                    'enforceJS': true
                }
            },
            realTimeData: {
                auctionDelay: 100
            }
        };
    });
});

afterEach(() => {
    sandbox.restore();
});

describe('Pubmatic RTD Provider', () => {
<<<<<<< HEAD
  describe('registerSubModule', () => {
    it('should register RTD submodule provider', () => {
      let submoduleStub = sinon.stub(hook, 'submodule');
      registerSubModule();
      assert(submoduleStub.calledOnceWith('realTimeData', pubmaticSubmodule));
      submoduleStub.restore();
    });
  });
  describe('submodule', () => {
    describe('name', () => {
      it('should be pubmatic', () => {
        expect(pubmaticSubmodule.name).to.equal('pubmatic');
      });
    });
  });

  describe('init', () => {
    let logErrorStub;
    let continueAuctionStub;

    const getConfig = () => ({
      params: {
        publisherId: 'test-publisher-id',
        profileId: 'test-profile-id'
      },
    });

    beforeEach(() => {
      logErrorStub = sandbox.stub(utils, 'logError');
      continueAuctionStub = sandbox.stub(priceFloors, 'continueAuction');
    });

    it('should return false if publisherId is missing', () => {
      const config = {
        params: {
          profileId: 'test-profile-id'
        }
      };
      expect(pubmaticSubmodule.init(config)).to.be.false;
    });

    it('should return false if profileId is missing', () => {
      const config = {
        params: {
          publisherId: 'test-publisher-id'
        }
      };
      expect(pubmaticSubmodule.init(config)).to.be.false;
    });

    it('should return false if publisherId is not a string', () => {
      const config = {
        params: {
          publisherId: 123,
          profileId: 'test-profile-id'
        }
      };
      expect(pubmaticSubmodule.init(config)).to.be.false;
    });

    it('should return false if profileId is not a string', () => {
      const config = {
        params: {
          publisherId: 'test-publisher-id',
          profileId: 345
        }
      };
      expect(pubmaticSubmodule.init(config)).to.be.false;
    });

    it('should initialize successfully with valid config', () => {
      expect(pubmaticSubmodule.init(getConfig())).to.be.true;
    });

    it('should handle empty config object', () => {
      expect(pubmaticSubmodule.init({})).to.be.false;
      expect(logErrorStub.calledWith(sinon.match(/Missing publisher Id/))).to.be.true;
    });

    it('should return false if continueAuction is not a function', () => {
      continueAuctionStub.value(undefined);
      expect(pubmaticSubmodule.init(getConfig())).to.be.false;
      expect(logErrorStub.calledWith(sinon.match(/continueAuction is not a function/))).to.be.true;
    });
  });

  describe('getCurrentTimeOfDay', () => {
    let clock;

    beforeEach(() => {
      clock = sandbox.useFakeTimers(new Date('2024-01-01T12:00:00')); // Set fixed time for testing
    });

    afterEach(() => {
      clock.restore();
    });

    const testTimes = [
      { hour: 6, expected: 'morning' },
      { hour: 13, expected: 'afternoon' },
      { hour: 18, expected: 'evening' },
      { hour: 22, expected: 'night' },
      { hour: 4, expected: 'night' }
    ];

    testTimes.forEach(({ hour, expected }) => {
      it(`should return ${expected} at ${hour}:00`, () => {
        clock.setSystemTime(new Date().setHours(hour));
        const result = getCurrentTimeOfDay();
        expect(result).to.equal(expected);
      });
    });
  });

  describe('getBrowserType', () => {
    let userAgentStub, getLowEntropySUAStub;

    const USER_AGENTS = {
      chrome: 'Mozilla/5.0 (Windows NT 10.0; Win64; x64) AppleWebKit/537.36 (KHTML, like Gecko) Chrome/91.0.4472.124 Safari/537.36',
      firefox: 'Mozilla/5.0 (Windows NT 10.0; Win64; x64; rv:89.0) Gecko/20100101 Firefox/89.0',
      edge: 'Mozilla/5.0 (Windows NT 10.0; Win64; x64) AppleWebKit/537.36 (KHTML, like Gecko) Edg/91.0.864.67 Safari/537.36',
      safari: 'Mozilla/5.0 (iPhone; CPU iPhone OS 14_6 like Mac OS X) AppleWebKit/605.1.15 (KHTML, like Gecko) Version/14.0.6 Mobile/15E148 Safari/604.1',
      ie: 'Mozilla/5.0 (compatible; MSIE 10.0; Windows NT 6.1; Trident/6.0)',
      opera: 'Opera/9.80 (Windows NT 6.1; WOW64) Presto/2.12.388 Version/12.16',
      unknown: 'UnknownBrowser/1.0'
    };

    beforeEach(() => {
      userAgentStub = sandbox.stub(navigator, 'userAgent');
      getLowEntropySUAStub = sandbox.stub(suaModule, 'getLowEntropySUA').returns(undefined);
    });

    afterEach(() => {
      userAgentStub.restore();
      getLowEntropySUAStub.restore();
    });

    it('should detect Chrome', () => {
      userAgentStub.value(USER_AGENTS.chrome);
      expect(getBrowserType()).to.equal('9');
    });

    it('should detect Firefox', () => {
      userAgentStub.value(USER_AGENTS.firefox);
      expect(getBrowserType()).to.equal('12');
    });

    it('should detect Edge', () => {
      userAgentStub.value(USER_AGENTS.edge);
      expect(getBrowserType()).to.equal('2');
    });

    it('should detect Internet Explorer', () => {
      userAgentStub.value(USER_AGENTS.ie);
      expect(getBrowserType()).to.equal('4');
    });

    it('should detect Opera', () => {
      userAgentStub.value(USER_AGENTS.opera);
      expect(getBrowserType()).to.equal('3');
    });

    it('should return 0 for unknown browser', () => {
      userAgentStub.value(USER_AGENTS.unknown);
      expect(getBrowserType()).to.equal('0');
    });

    it('should return -1 when userAgent is null', () => {
      userAgentStub.value(null);
      expect(getBrowserType()).to.equal('-1');
    });
  });

  describe('Utility functions', () => {
    it('should set browser correctly', () => {
      expect(getBrowserType()).to.be.a('string');
    });

    it('should set OS correctly', () => {
      expect(getOs()).to.be.a('string');
    });

    it('should set device type correctly', () => {
      expect(getDeviceType()).to.be.a('string');
    });

    it('should set time of day correctly', () => {
      expect(getCurrentTimeOfDay()).to.be.a('string');
    });

    it('should set country correctly', () => {
      expect(getCountry()).to.satisfy(value => typeof value === 'string' || value === undefined);
    });

    it('should set UTM correctly', () => {
      expect(getUtm()).to.be.a('string');
      expect(getUtm()).to.be.oneOf(['0', '1']);
    });
  });

  describe('getFloorsConfig', () => {
    it('should return correct config structure', () => {
      const result = getFloorsConfig({});

      expect(result.floors.data).to.deep.equal({});

      // Verify the additionalSchemaFields structure
      expect(result.floors.additionalSchemaFields).to.have.all.keys([
        'deviceType',
        'timeOfDay',
        'browser',
        'os',
        'country',
        'utm'
      ]);

      Object.values(result.floors.additionalSchemaFields).forEach(field => {
        expect(field).to.be.a('function');
      });
    });

    it('should merge apiResponse data correctly', () => {
      const apiResponse = {
        currency: 'USD',
        schema: { fields: ['mediaType'] },
        values: { 'banner': 1.0 }
      };

      const result = getFloorsConfig(apiResponse);

      expect(result.floors.data).to.deep.equal(apiResponse);
    });

    it('should delete endpoint field in floors', () => {
      const apiResponse = {
        currency: 'USD',
        schema: { fields: ['mediaType'] },
        endpoint: {
          url: './floors.json'
        },
        values: { 'banner': 1.0 }
      };

      const result = getFloorsConfig(apiResponse);
      expect(result.floors).to.not.have.property('endpoint');
    });

    it('should maintain correct function references', () => {
      const result = getFloorsConfig({});

      expect(result.floors.additionalSchemaFields.deviceType).to.equal(getDeviceType);
      expect(result.floors.additionalSchemaFields.timeOfDay).to.equal(getCurrentTimeOfDay);
      expect(result.floors.additionalSchemaFields.browser).to.equal(getBrowserType);
      expect(result.floors.additionalSchemaFields.os).to.equal(getOs);
      expect(result.floors.additionalSchemaFields.country).to.equal(getCountry);
      expect(result.floors.additionalSchemaFields.utm).to.equal(getUtm);
    });
  });

  describe('setFloorsConfig', () => {
    let logMessageStub;
    let confStub;

    beforeEach(() => {
      logMessageStub = sandbox.stub(utils, 'logMessage');
      confStub = sandbox.stub(conf, 'setConfig');
    });

    it('should set config when valid data is provided', () => {
      const validData = {
        currency: 'USD',
        schema: { fields: ['mediaType'] }
      };

      setFloorsConfig(validData);

      expect(confStub.called).to.be.true;
      const calledWith = confStub.getCall(0).args[0];
      expect(calledWith).to.have.nested.property('floors.data.currency', 'USD');
      expect(calledWith).to.have.nested.property('floors.data.schema.fields[0]', 'mediaType');
    });

    it('should log message when data is null', () => {
      setFloorsConfig(null);

      expect(confStub.called).to.be.false;
      expect(logMessageStub.called).to.be.true;
      expect(logMessageStub.getCall(0).args[0]).to.include('floors data is empty');
    });

    it('should log message when data is undefined', () => {
      setFloorsConfig(undefined);

      expect(confStub.called).to.be.false;
      expect(logMessageStub.called).to.be.true;
      expect(logMessageStub.getCall(0).args[0]).to.include('floors data is empty');
    });

    it('should log message when data is an empty object ', () => {
      setFloorsConfig({});

      expect(confStub.called).to.be.false;
      expect(logMessageStub.called).to.be.true;
      expect(logMessageStub.getCall(0).args[0]).to.include('floors data is empty');
    });

    it('should log message when data is an array', () => {
      setFloorsConfig([]);

      expect(confStub.called).to.be.false;
      expect(logMessageStub.called).to.be.true;
      expect(logMessageStub.getCall(0).args[0]).to.include('floors data is empty');
    });

    it('should set config with complex floor data', () => {
      const floorData = {
        currency: 'USD',
        schema: {
          fields: ['mediaType', 'size'],
          delimiter: '|'
        },
        values: {
          'banner|300x250': 1.0,
          'banner|300x600': 2.0
        }
      };

      setFloorsConfig(floorData);

      expect(confStub.called).to.be.true;
      const calledWith = confStub.getCall(0).args[0];
      expect(calledWith.floors.data).to.deep.equal(floorData);
    });

    it('should handle non-object data types', () => {
      const invalidInputs = [
        'string',
        123,
        true,
        () => { },
        Symbol('test')
      ];

      invalidInputs.forEach(input => {
        setFloorsConfig(input);
        expect(confStub.called).to.be.false;
        expect(logMessageStub.called).to.be.true;
      });
    });
  });

  describe('Price Floor Functions', () => {
    let logErrorStub;
    let fetchStub;
    let confStub;

    beforeEach(() => {
      logErrorStub = sandbox.stub(utils, 'logError');
      fetchStub = sandbox.stub(window, 'fetch');
      confStub = sandbox.stub(conf, 'setConfig');
    });

    afterEach(() => {
      sandbox.restore();
    });

    describe('fetchFloorRules', () => {
      beforeEach(() => {
        global._country = undefined;
      });

      it('should successfully fetch and parse floor rules', async () => {
        const mockApiResponse = {
          data: {
            currency: 'USD',
            modelGroups: [],
            values: {}
          }
        };

        fetchStub.resolves(new Response(JSON.stringify(mockApiResponse), { status: 200, headers: { 'country_code': 'US' } }));

        const result = await fetchFloorRules('publisherId', 'profileId');
        expect(result).to.deep.equal(mockApiResponse);
        expect(_country).to.equal('US');
      });

      it('should correctly extract the first unique country code from response headers', async () => {
        fetchStub.resolves(new Response(JSON.stringify({}), {
          status: 200,
          headers: { 'country_code': 'US,IN,US' }
        }));

        await fetchFloorRules('publisherId', 'profileId');
        expect(_country).to.equal('US');
      });

      it('should set _country to undefined if country_code header is missing', async () => {
        fetchStub.resolves(new Response(JSON.stringify({}), {
          status: 200
        }));

        await fetchFloorRules('publisherId', 'profileId');
        expect(_country).to.be.undefined;
      });

      it('should log error when JSON parsing fails', async () => {
        fetchStub.resolves(new Response('Invalid JSON', { status: 200 }));

        await fetchFloorRules('publisherId', 'profileId');
        expect(logErrorStub.called).to.be.true;
        expect(logErrorStub.firstCall.args[0]).to.include('Error while fetching floors');
      });

      it('should log error when response is not ok', async () => {
        fetchStub.resolves(new Response(null, { status: 500 }));

        await fetchFloorRules('publisherId', 'profileId');
        expect(logErrorStub.calledWith(sinon.match(/Error while fetching floors: No response/))).to.be.true;
      });

      it('should log error on network failure', async () => {
        fetchStub.rejects(new Error('Network Error'));

        await fetchFloorRules('publisherId', 'profileId');
        expect(logErrorStub.called).to.be.true;
        expect(logErrorStub.firstCall.args[0]).to.include('Error while fetching floors');
      });
    });

    describe('setPriceFloors', () => {
      it('should log error for empty response', async () => {
        fetchStub.resolves(new Response(null, { status: 200 }));

        await setPriceFloors();
        expect(logErrorStub.calledWith(sinon.match(/Error while fetching floors/))).to.be.true;
      });

      it('should successfully process valid response', async () => {
        const mockApiResponse = {
          data: {
            currency: 'USD',
            modelGroups: [],
            values: {}
          }
        };

        fetchStub.resolves(new Response(JSON.stringify(mockApiResponse), { status: 200 }));
        await setPriceFloors('publisherId', 'profileId');

        expect(fetchStub.called).to.be.true;
        expect(confStub.called).to.be.true;
      });
    });
  });

  describe('getBidRequestData', () => {
    let _pubmaticFloorRulesPromiseMock;
    let continueAuctionStub;
    let callback = sinon.spy();

    const reqBidsConfigObj = {
      adUnits: [{ code: 'ad-slot-code-0' }],
      auctionId: 'auction-id-0',
      ortb2Fragments: {
        bidder: {
          user: {
            ext: {
              ctr: 'US',
=======
    describe('registerSubModule', () => {
        it('should register RTD submodule provider', () => {
            let submoduleStub = sinon.stub(hook, 'submodule');
            registerSubModule();
            assert(submoduleStub.calledOnceWith('realTimeData', pubmaticSubmodule));
            submoduleStub.restore();
        });
    });

    describe('submodule', () => {
        describe('name', () => {
            it('should be pubmatic', () => {
                expect(pubmaticSubmodule.name).to.equal('pubmatic');
            });
        });
    });

    describe('init', () => {
        let logErrorStub;
        let continueAuctionStub;

        const getConfig = () => ({
            params: {
                publisherId: 'test-publisher-id',
                profileId: 'test-profile-id'
            },
        });

        beforeEach(() => {
            logErrorStub = sandbox.stub(utils, 'logError');
            continueAuctionStub = sandbox.stub(priceFloors, 'continueAuction');
        });

        it('should return false if publisherId is missing', () => {
            const config = {
                params: {
                    profileId: 'test-profile-id'
                }
            };
            expect(pubmaticSubmodule.init(config)).to.be.false;
        });

        it('should return false if profileId is missing', () => {
            const config = {
                params: {
                    publisherId: 'test-publisher-id'
                }
            };
            expect(pubmaticSubmodule.init(config)).to.be.false;
        });

        it('should return false if publisherId is not a string', () => {
            const config = {
                params: {
                    publisherId: 123,
                    profileId: 'test-profile-id'
                }
            };
            expect(pubmaticSubmodule.init(config)).to.be.false;
        });

        it('should return false if profileId is not a string', () => {
            const config = {
                params: {
                    publisherId: 'test-publisher-id',
                    profileId: 345
                }
            };
            expect(pubmaticSubmodule.init(config)).to.be.false;
        });

        it('should initialize successfully with valid config', () => {
            expect(pubmaticSubmodule.init(getConfig())).to.be.true;
        });

        it('should handle empty config object', () => {
            expect(pubmaticSubmodule.init({})).to.be.false;
            expect(logErrorStub.calledWith(sinon.match(/Missing publisher Id/))).to.be.true;
        });

        it('should return false if continueAuction is not a function', () => {
            continueAuctionStub.value(undefined);
            expect(pubmaticSubmodule.init(getConfig())).to.be.false;
            expect(logErrorStub.calledWith(sinon.match(/continueAuction is not a function/))).to.be.true;
        });
    });

    describe('getCurrentTimeOfDay', () => {
        let clock;

        beforeEach(() => {
            clock = sandbox.useFakeTimers(new Date('2024-01-01T12:00:00')); // Set fixed time for testing
        });

        afterEach(() => {
            clock.restore();
        });

        const testTimes = [
            { hour: 6, expected: 'morning' },
            { hour: 13, expected: 'afternoon' },
            { hour: 18, expected: 'evening' },
            { hour: 22, expected: 'night' },
            { hour: 4, expected: 'night' }
        ];

        testTimes.forEach(({ hour, expected }) => {
            it(`should return ${expected} at ${hour}:00`, () => {
                clock.setSystemTime(new Date().setHours(hour));
                const result = getCurrentTimeOfDay();
                expect(result).to.equal(expected);
            });
        });
    });

    describe('getBrowserType', () => {
        let userAgentStub, getLowEntropySUAStub;

        const USER_AGENTS = {
            chrome: 'Mozilla/5.0 (Windows NT 10.0; Win64; x64) AppleWebKit/537.36 (KHTML, like Gecko) Chrome/91.0.4472.124 Safari/537.36',
            firefox: 'Mozilla/5.0 (Windows NT 10.0; Win64; x64; rv:89.0) Gecko/20100101 Firefox/89.0',
            edge: 'Mozilla/5.0 (Windows NT 10.0; Win64; x64) AppleWebKit/537.36 (KHTML, like Gecko) Edg/91.0.864.67 Safari/537.36',
            safari: 'Mozilla/5.0 (iPhone; CPU iPhone OS 14_6 like Mac OS X) AppleWebKit/605.1.15 (KHTML, like Gecko) Version/14.0.6 Mobile/15E148 Safari/604.1',
            ie: 'Mozilla/5.0 (compatible; MSIE 10.0; Windows NT 6.1; Trident/6.0)',
            opera: 'Opera/9.80 (Windows NT 6.1; WOW64) Presto/2.12.388 Version/12.16',
            unknown: 'UnknownBrowser/1.0'
        };

        beforeEach(() => {
            userAgentStub = sandbox.stub(navigator, 'userAgent');
            getLowEntropySUAStub = sandbox.stub(suaModule, 'getLowEntropySUA').returns(undefined);
        });

        afterEach(() => {
            userAgentStub.restore();
            getLowEntropySUAStub.restore();
        });

        it('should detect Chrome', () => {
            userAgentStub.value(USER_AGENTS.chrome);
            expect(getBrowserType()).to.equal('9');
        });

        it('should detect Firefox', () => {
            userAgentStub.value(USER_AGENTS.firefox);
            expect(getBrowserType()).to.equal('12');
        });

        it('should detect Edge', () => {
            userAgentStub.value(USER_AGENTS.edge);
            expect(getBrowserType()).to.equal('2');
        });

        it('should detect Internet Explorer', () => {
            userAgentStub.value(USER_AGENTS.ie);
            expect(getBrowserType()).to.equal('4');
        });

        it('should detect Opera', () => {
            userAgentStub.value(USER_AGENTS.opera);
            expect(getBrowserType()).to.equal('3');
        });

        it('should return 0 for unknown browser', () => {
            userAgentStub.value(USER_AGENTS.unknown);
            expect(getBrowserType()).to.equal('0');
        });

        it('should return -1 when userAgent is null', () => {
            userAgentStub.value(null);
            expect(getBrowserType()).to.equal('-1');
        });
    });

    describe('Utility functions', () => {
        it('should set browser correctly', () => {
            expect(getBrowserType()).to.be.a('string');
        });

        it('should set OS correctly', () => {
            expect(getOs()).to.be.a('string');
        });

        it('should set device type correctly', () => {
            expect(getDeviceType()).to.be.a('string');
        });

        it('should set time of day correctly', () => {
            expect(getCurrentTimeOfDay()).to.be.a('string');
        });

        it('should set country correctly', () => {
            expect(getCountry()).to.satisfy(value => typeof value === 'string' || value === undefined);
        });

        it('should set UTM correctly', () => {
            expect(getUtm()).to.be.a('string');
            expect(getUtm()).to.be.oneOf(['0', '1']);
        });
    });

    describe('getFloorsConfig', () => {
        let floorsData, profileConfigs;
        let sandbox;
        let logErrorStub;

        beforeEach(() => {
            sandbox = sinon.sandbox.create();
            logErrorStub = sandbox.stub(utils, 'logError');
            floorsData = {
                "currency": "USD",
                "floorProvider": "PM",
                "floorsSchemaVersion": 2,
                "modelGroups": [
                    {
                        "modelVersion": "M_1",
                        "modelWeight": 100,
                        "schema": {
                            "fields": [
                                "domain"
                            ]
                        },
                        "values": {
                            "*": 2.00
                        }
                    }
                ],
                "skipRate": 0
            };
            profileConfigs = {
                'plugins': {
                    'dynamicFloors': {
                        'enabled': true,
                        'config': {
                            'enforcement': {
                                'floorDeals': false,
                                'enforceJS': false
                            },
                            'floorMin': 0.1111,
                            'skipRate': 11,
                            'defaultValues': {
                                "*|*": 0.2
                            }
                        }
                    }
                }
            }
        });

        afterEach(() => {
            sandbox.restore();
        });

        it('should return correct config structure', () => {
            const result = getFloorsConfig(floorsData, profileConfigs);

            expect(result.floors).to.be.an('object');
            expect(result.floors).to.be.an('object');
            expect(result.floors).to.have.property('enforcement');
            expect(result.floors.enforcement).to.have.property('floorDeals', false);
            expect(result.floors.enforcement).to.have.property('enforceJS', false);
            expect(result.floors).to.have.property('floorMin', 0.1111);

            // Verify the additionalSchemaFields structure
            expect(result.floors.additionalSchemaFields).to.have.all.keys([
                'deviceType',
                'timeOfDay',
                'browser',
                'os',
                'country',
                'utm'
            ]);

            Object.values(result.floors.additionalSchemaFields).forEach(field => {
                expect(field).to.be.a('function');
            });
        });

        it('should return undefined when plugin is disabled', () => {
            profileConfigs.plugins.dynamicFloors.enabled = false;
            const result = getFloorsConfig(floorsData, profileConfigs);

            expect(result).to.equal(undefined);
        });

        it('should initialise default values to empty object when not available', () => {
            profileConfigs.plugins.dynamicFloors.config.defaultValues = undefined;
            floorsData = undefined;
            const result = getFloorsConfig(floorsData, profileConfigs);

            expect(result.floors.data).to.have.property('currency', 'USD');
            expect(result.floors.data).to.have.property('skipRate', 11);
            expect(result.floors.data.schema).to.deep.equal(defaultValueTemplate.schema);
            expect(result.floors.data.value).to.deep.equal(defaultValueTemplate.value);
        });

        it('should replace skipRate from config to data when avaialble', () => {
            const result = getFloorsConfig(floorsData, profileConfigs);

            expect(result.floors.data).to.have.property('skipRate', 11);
        });

        it('should not replace skipRate from config to data when not avaialble', () => {
            delete profileConfigs.plugins.dynamicFloors.config.skipRate;
            const result = getFloorsConfig(floorsData, profileConfigs);

            expect(result.floors.data).to.have.property('skipRate', 0);
        });

        it('should maintain correct function references', () => {
            const result = getFloorsConfig(floorsData, profileConfigs);

            expect(result.floors.additionalSchemaFields.deviceType).to.equal(getDeviceType);
            expect(result.floors.additionalSchemaFields.timeOfDay).to.equal(getCurrentTimeOfDay);
            expect(result.floors.additionalSchemaFields.browser).to.equal(getBrowserType);
            expect(result.floors.additionalSchemaFields.os).to.equal(getOs);
            expect(result.floors.additionalSchemaFields.country).to.equal(getCountry);
            expect(result.floors.additionalSchemaFields.utm).to.equal(getUtm);
        });

        it('should log error when profileConfigs is not an object', () => {
            profileConfigs = 'invalid';
            const result = getFloorsConfig(floorsData, profileConfigs);
            expect(result).to.be.undefined;
            expect(logErrorStub.calledWith(sinon.match(/profileConfigs is not an object or is empty/))).to.be.true;
        });
    });

    describe('fetchData for configs', () => {
        let logErrorStub;
        let fetchStub;
        let confStub;

        beforeEach(() => {
            logErrorStub = sandbox.stub(utils, 'logError');
            fetchStub = sandbox.stub(window, 'fetch');
            confStub = sandbox.stub(conf, 'setConfig');
        });

        afterEach(() => {
            sandbox.restore();
        });

        it('should successfully fetch profile configs', async () => {
            const mockApiResponse = {
                "profileName": "profie name",
                "desc": "description",
                "plugins": {
                    "dynamicFloors": {
                        "enabled": false
                    }
                }
            };

            fetchStub.resolves(new Response(JSON.stringify(mockApiResponse), { status: 200 }));

            const result = await fetchData('1234', '123', 'CONFIGS');
            expect(result).to.deep.equal(mockApiResponse);
        });

        it('should log error when JSON parsing fails', async () => {
            fetchStub.resolves(new Response('Invalid JSON', { status: 200 }));

            await fetchData('1234', '123', 'CONFIGS');
            expect(logErrorStub.calledOnce).to.be.true;
            expect(logErrorStub.firstCall.args[0]).to.include('Error while fetching CONFIGS:');
        });

        it('should log error when response is not ok', async () => {
            fetchStub.resolves(new Response(null, { status: 500 }));

            await fetchData('1234', '123', 'CONFIGS');
            expect(logErrorStub.calledWith(sinon.match(/Error while fetching CONFIGS: Not ok/))).to.be.true;
        });

        it('should log error on network failure', async () => {
            fetchStub.rejects(new Error('Network Error'));

            await fetchData('1234', '123', 'CONFIGS');
            expect(logErrorStub.calledOnce).to.be.true;
            expect(logErrorStub.firstCall.args[0]).to.include('Error while fetching CONFIGS');
        });
    });

    describe('fetchData for floors', () => {
        let logErrorStub;
        let fetchStub;
        let confStub;

        beforeEach(() => {
            logErrorStub = sandbox.stub(utils, 'logError');
            fetchStub = sandbox.stub(window, 'fetch');
            confStub = sandbox.stub(conf, 'setConfig');
            global._country = undefined;
        });

        afterEach(() => {
            sandbox.restore();
        });

        it('should successfully fetch and parse floor rules', async () => {
            const mockApiResponse = {
                data: {
                    currency: 'USD',
                    modelGroups: [],
                    values: {}
                }
            };

            fetchStub.resolves(new Response(JSON.stringify(mockApiResponse), { status: 200, headers: { 'country_code': 'US' } }));

            const result = await fetchData('1234', '123', 'FLOORS');
            expect(result).to.deep.equal(mockApiResponse);
            expect(_country).to.equal('US');
        });

        it('should correctly extract the first unique country code from response headers', async () => {
            fetchStub.resolves(new Response(JSON.stringify({}), {
                status: 200,
                headers: { 'country_code': 'US,IN,US' }
            }));

            await fetchData('1234', '123', 'FLOORS');
            expect(_country).to.equal('US');
        });

        it('should set _country to undefined if country_code header is missing', async () => {
            fetchStub.resolves(new Response(JSON.stringify({}), {
                status: 200
            }));

            await fetchData('1234', '123', 'FLOORS');
            expect(_country).to.be.undefined;
        });

        it('should log error when JSON parsing fails', async () => {
            fetchStub.resolves(new Response('Invalid JSON', { status: 200 }));

            await fetchData('1234', '123', 'FLOORS');
            expect(logErrorStub.calledOnce).to.be.true;
            expect(logErrorStub.firstCall.args[0]).to.include('Error while fetching FLOORS');
        });

        it('should log error when response is not ok', async () => {
            fetchStub.resolves(new Response(null, { status: 500 }));

            await fetchData('1234', '123', 'FLOORS');
            expect(logErrorStub.firstCall.args[0]).to.include('Error while fetching FLOORS');
        });

        it('should log error on network failure', async () => {
            fetchStub.rejects(new Error('Network Error'));

            await fetchData('1234', '123', 'FLOORS');
            expect(logErrorStub.calledOnce).to.be.true;
            expect(logErrorStub.firstCall.args[0]).to.include('Error while fetching FLOORS');
        });
    });

    describe('getBidRequestData', function () {
        let callback, continueAuctionStub, mergeDeepStub, logErrorStub;

        const reqBidsConfigObj = {
            adUnits: [{ code: 'ad-slot-code-0' }],
            auctionId: 'auction-id-0',
            ortb2Fragments: {
              bidder: {
                user: {
                  ext: {
                    ctr: 'US',
                  }
                }
              }
            }
        };

        const ortb2 = {
            user: {
              ext: {
                ctr: 'US',
              }
>>>>>>> 4bd5bcd6
            }
        }
      
        const hookConfig = {
            reqBidsConfigObj,
            context: this,
            nextFn: () => true,
            haveExited: false,
            timer: null
        };

<<<<<<< HEAD
    it('should call continueAuction once after _pubmaticFloorRulesPromise. Also getBidRequestData executed only once', async () => {
      _pubmaticFloorRulesPromiseMock = Promise.resolve();
      pubmaticSubmodule.getBidRequestData(reqBidsConfigObj, callback);
      await _pubmaticFloorRulesPromiseMock;
      expect(continueAuctionStub.called);
      expect(
        continueAuctionStub.alwaysCalledWith(
          hookConfig
        )
      );
      expect(reqBidsConfigObj.ortb2Fragments.bidder).to.deep.include(ortb2);
=======
        beforeEach(() => {
            callback = sinon.spy();
            continueAuctionStub = sandbox.stub(priceFloors, 'continueAuction');
            logErrorStub = sandbox.stub(utils, 'logError');
    
            global.configMergedPromise = Promise.resolve();
        });
    
        afterEach(() => {
            sandbox.restore(); // Restore all stubs/spies
        });
    
        it('should call continueAuction with correct hookConfig', async function () {
            configMerged();
            await pubmaticSubmodule.getBidRequestData(reqBidsConfigObj, callback);
    
            expect(continueAuctionStub.calledOnce).to.be.true;
            expect(continueAuctionStub.firstCall.args[0]).to.have.property('reqBidsConfigObj', reqBidsConfigObj);
            expect(continueAuctionStub.firstCall.args[0]).to.have.property('haveExited', false);
        });

        // it('should merge country data into ortb2Fragments.bidder', async function () {
        //     configMerged();
        //     global._country = 'US';
        //     pubmaticSubmodule.getBidRequestData(reqBidsConfigObj, callback);
    
        //     expect(reqBidsConfigObj.ortb2Fragments.bidder).to.have.property('pubmatic');
        //     // expect(reqBidsConfigObj.ortb2Fragments.bidder.pubmatic.user.ext.ctr).to.equal('US');
        // });
    
        it('should call callback once after execution', async function () {
            configMerged();
            await pubmaticSubmodule.getBidRequestData(reqBidsConfigObj, callback);
    
            expect(callback.calledOnce).to.be.true;
        });
    });        

    describe('withTimeout', function () {
        it('should resolve with the original promise value if it resolves before the timeout', async function () {
            const promise = new Promise((resolve) => setTimeout(() => resolve('success'), 50));
            const result = await withTimeout(promise, 100);
            expect(result).to.equal('success');
        });

        it('should resolve with undefined if the promise takes longer than the timeout', async function () {
            const promise = new Promise((resolve) => setTimeout(() => resolve('success'), 200));
            const result = await withTimeout(promise, 100);
            expect(result).to.be.undefined;
        });

        it('should properly handle rejected promises', async function () {
            const promise = new Promise((resolve, reject) => setTimeout(() => reject(new Error('Failure')), 50));
            try {
                await withTimeout(promise, 100);
            } catch (error) {
                expect(error.message).to.equal('Failure');
            }
        });

        it('should resolve with undefined if the original promise is rejected but times out first', async function () {
            const promise = new Promise((resolve, reject) => setTimeout(() => reject(new Error('Failure')), 200));
            const result = await withTimeout(promise, 100);
            expect(result).to.be.undefined;
        });

        it('should clear the timeout when the promise resolves before the timeout', async function () {
            const clock = sinon.useFakeTimers();
            const clearTimeoutSpy = sinon.spy(global, 'clearTimeout');

            const promise = new Promise((resolve) => setTimeout(() => resolve('success'), 50));
            const resultPromise = withTimeout(promise, 100);
            
            clock.tick(50);
            await resultPromise;
            
            expect(clearTimeoutSpy.called).to.be.true;
            
            clearTimeoutSpy.restore();
            clock.restore();
        });
>>>>>>> 4bd5bcd6
    });
});<|MERGE_RESOLUTION|>--- conflicted
+++ resolved
@@ -35,477 +35,6 @@
 });
 
 describe('Pubmatic RTD Provider', () => {
-<<<<<<< HEAD
-  describe('registerSubModule', () => {
-    it('should register RTD submodule provider', () => {
-      let submoduleStub = sinon.stub(hook, 'submodule');
-      registerSubModule();
-      assert(submoduleStub.calledOnceWith('realTimeData', pubmaticSubmodule));
-      submoduleStub.restore();
-    });
-  });
-  describe('submodule', () => {
-    describe('name', () => {
-      it('should be pubmatic', () => {
-        expect(pubmaticSubmodule.name).to.equal('pubmatic');
-      });
-    });
-  });
-
-  describe('init', () => {
-    let logErrorStub;
-    let continueAuctionStub;
-
-    const getConfig = () => ({
-      params: {
-        publisherId: 'test-publisher-id',
-        profileId: 'test-profile-id'
-      },
-    });
-
-    beforeEach(() => {
-      logErrorStub = sandbox.stub(utils, 'logError');
-      continueAuctionStub = sandbox.stub(priceFloors, 'continueAuction');
-    });
-
-    it('should return false if publisherId is missing', () => {
-      const config = {
-        params: {
-          profileId: 'test-profile-id'
-        }
-      };
-      expect(pubmaticSubmodule.init(config)).to.be.false;
-    });
-
-    it('should return false if profileId is missing', () => {
-      const config = {
-        params: {
-          publisherId: 'test-publisher-id'
-        }
-      };
-      expect(pubmaticSubmodule.init(config)).to.be.false;
-    });
-
-    it('should return false if publisherId is not a string', () => {
-      const config = {
-        params: {
-          publisherId: 123,
-          profileId: 'test-profile-id'
-        }
-      };
-      expect(pubmaticSubmodule.init(config)).to.be.false;
-    });
-
-    it('should return false if profileId is not a string', () => {
-      const config = {
-        params: {
-          publisherId: 'test-publisher-id',
-          profileId: 345
-        }
-      };
-      expect(pubmaticSubmodule.init(config)).to.be.false;
-    });
-
-    it('should initialize successfully with valid config', () => {
-      expect(pubmaticSubmodule.init(getConfig())).to.be.true;
-    });
-
-    it('should handle empty config object', () => {
-      expect(pubmaticSubmodule.init({})).to.be.false;
-      expect(logErrorStub.calledWith(sinon.match(/Missing publisher Id/))).to.be.true;
-    });
-
-    it('should return false if continueAuction is not a function', () => {
-      continueAuctionStub.value(undefined);
-      expect(pubmaticSubmodule.init(getConfig())).to.be.false;
-      expect(logErrorStub.calledWith(sinon.match(/continueAuction is not a function/))).to.be.true;
-    });
-  });
-
-  describe('getCurrentTimeOfDay', () => {
-    let clock;
-
-    beforeEach(() => {
-      clock = sandbox.useFakeTimers(new Date('2024-01-01T12:00:00')); // Set fixed time for testing
-    });
-
-    afterEach(() => {
-      clock.restore();
-    });
-
-    const testTimes = [
-      { hour: 6, expected: 'morning' },
-      { hour: 13, expected: 'afternoon' },
-      { hour: 18, expected: 'evening' },
-      { hour: 22, expected: 'night' },
-      { hour: 4, expected: 'night' }
-    ];
-
-    testTimes.forEach(({ hour, expected }) => {
-      it(`should return ${expected} at ${hour}:00`, () => {
-        clock.setSystemTime(new Date().setHours(hour));
-        const result = getCurrentTimeOfDay();
-        expect(result).to.equal(expected);
-      });
-    });
-  });
-
-  describe('getBrowserType', () => {
-    let userAgentStub, getLowEntropySUAStub;
-
-    const USER_AGENTS = {
-      chrome: 'Mozilla/5.0 (Windows NT 10.0; Win64; x64) AppleWebKit/537.36 (KHTML, like Gecko) Chrome/91.0.4472.124 Safari/537.36',
-      firefox: 'Mozilla/5.0 (Windows NT 10.0; Win64; x64; rv:89.0) Gecko/20100101 Firefox/89.0',
-      edge: 'Mozilla/5.0 (Windows NT 10.0; Win64; x64) AppleWebKit/537.36 (KHTML, like Gecko) Edg/91.0.864.67 Safari/537.36',
-      safari: 'Mozilla/5.0 (iPhone; CPU iPhone OS 14_6 like Mac OS X) AppleWebKit/605.1.15 (KHTML, like Gecko) Version/14.0.6 Mobile/15E148 Safari/604.1',
-      ie: 'Mozilla/5.0 (compatible; MSIE 10.0; Windows NT 6.1; Trident/6.0)',
-      opera: 'Opera/9.80 (Windows NT 6.1; WOW64) Presto/2.12.388 Version/12.16',
-      unknown: 'UnknownBrowser/1.0'
-    };
-
-    beforeEach(() => {
-      userAgentStub = sandbox.stub(navigator, 'userAgent');
-      getLowEntropySUAStub = sandbox.stub(suaModule, 'getLowEntropySUA').returns(undefined);
-    });
-
-    afterEach(() => {
-      userAgentStub.restore();
-      getLowEntropySUAStub.restore();
-    });
-
-    it('should detect Chrome', () => {
-      userAgentStub.value(USER_AGENTS.chrome);
-      expect(getBrowserType()).to.equal('9');
-    });
-
-    it('should detect Firefox', () => {
-      userAgentStub.value(USER_AGENTS.firefox);
-      expect(getBrowserType()).to.equal('12');
-    });
-
-    it('should detect Edge', () => {
-      userAgentStub.value(USER_AGENTS.edge);
-      expect(getBrowserType()).to.equal('2');
-    });
-
-    it('should detect Internet Explorer', () => {
-      userAgentStub.value(USER_AGENTS.ie);
-      expect(getBrowserType()).to.equal('4');
-    });
-
-    it('should detect Opera', () => {
-      userAgentStub.value(USER_AGENTS.opera);
-      expect(getBrowserType()).to.equal('3');
-    });
-
-    it('should return 0 for unknown browser', () => {
-      userAgentStub.value(USER_AGENTS.unknown);
-      expect(getBrowserType()).to.equal('0');
-    });
-
-    it('should return -1 when userAgent is null', () => {
-      userAgentStub.value(null);
-      expect(getBrowserType()).to.equal('-1');
-    });
-  });
-
-  describe('Utility functions', () => {
-    it('should set browser correctly', () => {
-      expect(getBrowserType()).to.be.a('string');
-    });
-
-    it('should set OS correctly', () => {
-      expect(getOs()).to.be.a('string');
-    });
-
-    it('should set device type correctly', () => {
-      expect(getDeviceType()).to.be.a('string');
-    });
-
-    it('should set time of day correctly', () => {
-      expect(getCurrentTimeOfDay()).to.be.a('string');
-    });
-
-    it('should set country correctly', () => {
-      expect(getCountry()).to.satisfy(value => typeof value === 'string' || value === undefined);
-    });
-
-    it('should set UTM correctly', () => {
-      expect(getUtm()).to.be.a('string');
-      expect(getUtm()).to.be.oneOf(['0', '1']);
-    });
-  });
-
-  describe('getFloorsConfig', () => {
-    it('should return correct config structure', () => {
-      const result = getFloorsConfig({});
-
-      expect(result.floors.data).to.deep.equal({});
-
-      // Verify the additionalSchemaFields structure
-      expect(result.floors.additionalSchemaFields).to.have.all.keys([
-        'deviceType',
-        'timeOfDay',
-        'browser',
-        'os',
-        'country',
-        'utm'
-      ]);
-
-      Object.values(result.floors.additionalSchemaFields).forEach(field => {
-        expect(field).to.be.a('function');
-      });
-    });
-
-    it('should merge apiResponse data correctly', () => {
-      const apiResponse = {
-        currency: 'USD',
-        schema: { fields: ['mediaType'] },
-        values: { 'banner': 1.0 }
-      };
-
-      const result = getFloorsConfig(apiResponse);
-
-      expect(result.floors.data).to.deep.equal(apiResponse);
-    });
-
-    it('should delete endpoint field in floors', () => {
-      const apiResponse = {
-        currency: 'USD',
-        schema: { fields: ['mediaType'] },
-        endpoint: {
-          url: './floors.json'
-        },
-        values: { 'banner': 1.0 }
-      };
-
-      const result = getFloorsConfig(apiResponse);
-      expect(result.floors).to.not.have.property('endpoint');
-    });
-
-    it('should maintain correct function references', () => {
-      const result = getFloorsConfig({});
-
-      expect(result.floors.additionalSchemaFields.deviceType).to.equal(getDeviceType);
-      expect(result.floors.additionalSchemaFields.timeOfDay).to.equal(getCurrentTimeOfDay);
-      expect(result.floors.additionalSchemaFields.browser).to.equal(getBrowserType);
-      expect(result.floors.additionalSchemaFields.os).to.equal(getOs);
-      expect(result.floors.additionalSchemaFields.country).to.equal(getCountry);
-      expect(result.floors.additionalSchemaFields.utm).to.equal(getUtm);
-    });
-  });
-
-  describe('setFloorsConfig', () => {
-    let logMessageStub;
-    let confStub;
-
-    beforeEach(() => {
-      logMessageStub = sandbox.stub(utils, 'logMessage');
-      confStub = sandbox.stub(conf, 'setConfig');
-    });
-
-    it('should set config when valid data is provided', () => {
-      const validData = {
-        currency: 'USD',
-        schema: { fields: ['mediaType'] }
-      };
-
-      setFloorsConfig(validData);
-
-      expect(confStub.called).to.be.true;
-      const calledWith = confStub.getCall(0).args[0];
-      expect(calledWith).to.have.nested.property('floors.data.currency', 'USD');
-      expect(calledWith).to.have.nested.property('floors.data.schema.fields[0]', 'mediaType');
-    });
-
-    it('should log message when data is null', () => {
-      setFloorsConfig(null);
-
-      expect(confStub.called).to.be.false;
-      expect(logMessageStub.called).to.be.true;
-      expect(logMessageStub.getCall(0).args[0]).to.include('floors data is empty');
-    });
-
-    it('should log message when data is undefined', () => {
-      setFloorsConfig(undefined);
-
-      expect(confStub.called).to.be.false;
-      expect(logMessageStub.called).to.be.true;
-      expect(logMessageStub.getCall(0).args[0]).to.include('floors data is empty');
-    });
-
-    it('should log message when data is an empty object ', () => {
-      setFloorsConfig({});
-
-      expect(confStub.called).to.be.false;
-      expect(logMessageStub.called).to.be.true;
-      expect(logMessageStub.getCall(0).args[0]).to.include('floors data is empty');
-    });
-
-    it('should log message when data is an array', () => {
-      setFloorsConfig([]);
-
-      expect(confStub.called).to.be.false;
-      expect(logMessageStub.called).to.be.true;
-      expect(logMessageStub.getCall(0).args[0]).to.include('floors data is empty');
-    });
-
-    it('should set config with complex floor data', () => {
-      const floorData = {
-        currency: 'USD',
-        schema: {
-          fields: ['mediaType', 'size'],
-          delimiter: '|'
-        },
-        values: {
-          'banner|300x250': 1.0,
-          'banner|300x600': 2.0
-        }
-      };
-
-      setFloorsConfig(floorData);
-
-      expect(confStub.called).to.be.true;
-      const calledWith = confStub.getCall(0).args[0];
-      expect(calledWith.floors.data).to.deep.equal(floorData);
-    });
-
-    it('should handle non-object data types', () => {
-      const invalidInputs = [
-        'string',
-        123,
-        true,
-        () => { },
-        Symbol('test')
-      ];
-
-      invalidInputs.forEach(input => {
-        setFloorsConfig(input);
-        expect(confStub.called).to.be.false;
-        expect(logMessageStub.called).to.be.true;
-      });
-    });
-  });
-
-  describe('Price Floor Functions', () => {
-    let logErrorStub;
-    let fetchStub;
-    let confStub;
-
-    beforeEach(() => {
-      logErrorStub = sandbox.stub(utils, 'logError');
-      fetchStub = sandbox.stub(window, 'fetch');
-      confStub = sandbox.stub(conf, 'setConfig');
-    });
-
-    afterEach(() => {
-      sandbox.restore();
-    });
-
-    describe('fetchFloorRules', () => {
-      beforeEach(() => {
-        global._country = undefined;
-      });
-
-      it('should successfully fetch and parse floor rules', async () => {
-        const mockApiResponse = {
-          data: {
-            currency: 'USD',
-            modelGroups: [],
-            values: {}
-          }
-        };
-
-        fetchStub.resolves(new Response(JSON.stringify(mockApiResponse), { status: 200, headers: { 'country_code': 'US' } }));
-
-        const result = await fetchFloorRules('publisherId', 'profileId');
-        expect(result).to.deep.equal(mockApiResponse);
-        expect(_country).to.equal('US');
-      });
-
-      it('should correctly extract the first unique country code from response headers', async () => {
-        fetchStub.resolves(new Response(JSON.stringify({}), {
-          status: 200,
-          headers: { 'country_code': 'US,IN,US' }
-        }));
-
-        await fetchFloorRules('publisherId', 'profileId');
-        expect(_country).to.equal('US');
-      });
-
-      it('should set _country to undefined if country_code header is missing', async () => {
-        fetchStub.resolves(new Response(JSON.stringify({}), {
-          status: 200
-        }));
-
-        await fetchFloorRules('publisherId', 'profileId');
-        expect(_country).to.be.undefined;
-      });
-
-      it('should log error when JSON parsing fails', async () => {
-        fetchStub.resolves(new Response('Invalid JSON', { status: 200 }));
-
-        await fetchFloorRules('publisherId', 'profileId');
-        expect(logErrorStub.called).to.be.true;
-        expect(logErrorStub.firstCall.args[0]).to.include('Error while fetching floors');
-      });
-
-      it('should log error when response is not ok', async () => {
-        fetchStub.resolves(new Response(null, { status: 500 }));
-
-        await fetchFloorRules('publisherId', 'profileId');
-        expect(logErrorStub.calledWith(sinon.match(/Error while fetching floors: No response/))).to.be.true;
-      });
-
-      it('should log error on network failure', async () => {
-        fetchStub.rejects(new Error('Network Error'));
-
-        await fetchFloorRules('publisherId', 'profileId');
-        expect(logErrorStub.called).to.be.true;
-        expect(logErrorStub.firstCall.args[0]).to.include('Error while fetching floors');
-      });
-    });
-
-    describe('setPriceFloors', () => {
-      it('should log error for empty response', async () => {
-        fetchStub.resolves(new Response(null, { status: 200 }));
-
-        await setPriceFloors();
-        expect(logErrorStub.calledWith(sinon.match(/Error while fetching floors/))).to.be.true;
-      });
-
-      it('should successfully process valid response', async () => {
-        const mockApiResponse = {
-          data: {
-            currency: 'USD',
-            modelGroups: [],
-            values: {}
-          }
-        };
-
-        fetchStub.resolves(new Response(JSON.stringify(mockApiResponse), { status: 200 }));
-        await setPriceFloors('publisherId', 'profileId');
-
-        expect(fetchStub.called).to.be.true;
-        expect(confStub.called).to.be.true;
-      });
-    });
-  });
-
-  describe('getBidRequestData', () => {
-    let _pubmaticFloorRulesPromiseMock;
-    let continueAuctionStub;
-    let callback = sinon.spy();
-
-    const reqBidsConfigObj = {
-      adUnits: [{ code: 'ad-slot-code-0' }],
-      auctionId: 'auction-id-0',
-      ortb2Fragments: {
-        bidder: {
-          user: {
-            ext: {
-              ctr: 'US',
-=======
     describe('registerSubModule', () => {
         it('should register RTD submodule provider', () => {
             let submoduleStub = sinon.stub(hook, 'submodule');
@@ -870,7 +399,7 @@
             fetchStub.resolves(new Response('Invalid JSON', { status: 200 }));
 
             await fetchData('1234', '123', 'CONFIGS');
-            expect(logErrorStub.calledOnce).to.be.true;
+            expect(logErrorStub.called).to.be.true;
             expect(logErrorStub.firstCall.args[0]).to.include('Error while fetching CONFIGS:');
         });
 
@@ -885,7 +414,7 @@
             fetchStub.rejects(new Error('Network Error'));
 
             await fetchData('1234', '123', 'CONFIGS');
-            expect(logErrorStub.calledOnce).to.be.true;
+            expect(logErrorStub.called).to.be.true;
             expect(logErrorStub.firstCall.args[0]).to.include('Error while fetching CONFIGS');
         });
     });
@@ -945,7 +474,7 @@
             fetchStub.resolves(new Response('Invalid JSON', { status: 200 }));
 
             await fetchData('1234', '123', 'FLOORS');
-            expect(logErrorStub.calledOnce).to.be.true;
+            expect(logErrorStub.called).to.be.true;
             expect(logErrorStub.firstCall.args[0]).to.include('Error while fetching FLOORS');
         });
 
@@ -960,7 +489,7 @@
             fetchStub.rejects(new Error('Network Error'));
 
             await fetchData('1234', '123', 'FLOORS');
-            expect(logErrorStub.calledOnce).to.be.true;
+            expect(logErrorStub.called).to.be.true;
             expect(logErrorStub.firstCall.args[0]).to.include('Error while fetching FLOORS');
         });
     });
@@ -987,7 +516,6 @@
               ext: {
                 ctr: 'US',
               }
->>>>>>> 4bd5bcd6
             }
         }
       
@@ -999,19 +527,6 @@
             timer: null
         };
 
-<<<<<<< HEAD
-    it('should call continueAuction once after _pubmaticFloorRulesPromise. Also getBidRequestData executed only once', async () => {
-      _pubmaticFloorRulesPromiseMock = Promise.resolve();
-      pubmaticSubmodule.getBidRequestData(reqBidsConfigObj, callback);
-      await _pubmaticFloorRulesPromiseMock;
-      expect(continueAuctionStub.called);
-      expect(
-        continueAuctionStub.alwaysCalledWith(
-          hookConfig
-        )
-      );
-      expect(reqBidsConfigObj.ortb2Fragments.bidder).to.deep.include(ortb2);
-=======
         beforeEach(() => {
             callback = sinon.spy();
             continueAuctionStub = sandbox.stub(priceFloors, 'continueAuction');
@@ -1028,7 +543,7 @@
             configMerged();
             await pubmaticSubmodule.getBidRequestData(reqBidsConfigObj, callback);
     
-            expect(continueAuctionStub.calledOnce).to.be.true;
+            expect(continueAuctionStub.called).to.be.true;
             expect(continueAuctionStub.firstCall.args[0]).to.have.property('reqBidsConfigObj', reqBidsConfigObj);
             expect(continueAuctionStub.firstCall.args[0]).to.have.property('haveExited', false);
         });
@@ -1046,7 +561,7 @@
             configMerged();
             await pubmaticSubmodule.getBidRequestData(reqBidsConfigObj, callback);
     
-            expect(callback.calledOnce).to.be.true;
+            expect(callback.called).to.be.true;
         });
     });        
 
@@ -1093,6 +608,5 @@
             clearTimeoutSpy.restore();
             clock.restore();
         });
->>>>>>> 4bd5bcd6
     });
 });